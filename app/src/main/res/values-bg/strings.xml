--- conflicted
+++ resolved
@@ -3,6 +3,7 @@
     <string name="app_name">Оракниум</string>
 
     <!-- MenuScreen.kt -->
+    <string name="menu_title_header" translatable="false">Oraknium</string>
     <string name="menu_button_magic_ball">Магическа топка 8</string>
     <string name="menu_button_coin_flip">Хвърляне на монета</string>
     <string name="menu_button_rps">Камък, ножица, хартия</string>
@@ -13,6 +14,7 @@
     <!-- MagicBallViewModel specific strings -->
     <string name="magic_ball_initial_prompt_shake">Разклатете устройството, за да получите отговор.</string>
     <string name="magic_ball_initial_prompt_no_accelerometer">Разклатете устройството (акселерометърът не е открит).</string>
+    <string name="magic_ball_shuffling_message" translatable="false">…</string>
 
     <!-- Magic Ball Answers -->
     <string-array name="magic_ball_possible_answers">
@@ -147,9 +149,6 @@
     <string name="stats_percentage_format">%.1f%%</string>
     <string name="menu_stats_description">Статистика</string>
     <string name="game_stats_icon_description">Преглед на статистиката на играта</string>
-<<<<<<< HEAD
-    <string name="stats_screen_title_loading">Loading…</string>
-=======
     <string name="stats_screen_title_global_loading">Зареждане…</string>
     <string name="stats_global_distribution_chart_title">Глобално разпределение на игрите</string>
     <string name="stats_total_plays_for_game">Общо игри за тази игра: %d</string>
@@ -211,5 +210,4 @@
     <string name="stats_dice_set_usage_title">Използване на комплекти зарове</string>
     <string name="stats_results_distribution_title">Разпределение на резултатите</string>
     <string name="stats_unknown_dice_set">Неизвестен комплект</string>
->>>>>>> b13e86fc
 </resources>