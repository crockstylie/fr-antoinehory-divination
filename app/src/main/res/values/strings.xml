<?xml version="1.0" encoding="utf-8"?>
<resources>
    <string name="app_name">Oraknium</string>
    <string name="menu_title_header" translatable="false">Oraknium</string>
    <string name="menu_button_magic_ball">Magic 8 Ball</string>
    <string name="menu_button_coin_flip">Coin Flip</string>
    <string name="menu_button_rps">Rock Paper Scissors</string>
    <string name="menu_button_dice_roll">Dice Roll</string>
    <string name="menu_settings_description">Settings</string>
    <string name="menu_info_description">Information</string>
    <string name="magic_ball_initial_prompt_shake">Shake the device to get an answer.</string>
    <string name="magic_ball_initial_prompt_no_accelerometer">Shake the device (accelerometer not detected).</string>
    <string name="magic_ball_shuffling_message" translatable="false">…</string>
    <string-array name="magic_ball_possible_answers">
        <item>It is certain.</item>
        <item>It is decidedly so.</item>
        <item>Without a doubt.</item>
        <item>Yes, definitely.</item>
        <item>You may rely on it.</item>
        <item>As I see it, yes.</item>
        <item>Most likely.</item>
        <item>Outlook good.</item>
        <item>Yes.</item>
        <item>Signs point to yes.</item>
        <item>Reply hazy, try again.</item>
        <item>Ask again later.</item>
        <item>Better not tell you now.</item>
        <item>Cannot predict now.</item>
        <item>Concentrate and ask again.</item>
        <item>Don\'t count on it.</item>
        <item>My reply is no.</item>
        <item>My sources say no.</item>
        <item>Outlook not so good.</item>
        <item>Very doubtful.</item>
    </string-array>
    <string name="magic_ball_screen_title">Magic Ball</string>
    <string name="magic_ball_accelerometer_not_available_ui_message">Accelerometer not available on this device.</string>
    <string name="coin_flip_screen_title">Coin Flip</string>
    <string name="coin_flip_initial_prompt_shake">Shake to flip the coin!</string>
    <string name="coin_flip_initial_prompt_no_accelerometer">Shake (accelerometer not detected).</string>
    <string name="coin_flip_flipping_message">Flipping…</string>
    <string name="coin_flip_result_heads">Heads!</string>
    <string name="coin_flip_result_tails">Tails!</string>
    <string name="coin_flip_accelerometer_not_available_ui_message">Accelerometer not available to flip the coin.</string>
    <string name="coin_flip_heads_icon_description">Heads image</string>
    <string name="coin_flip_tails_icon_description">Tails image</string>
    <string name="rps_screen_title">Rock Paper Scissors</string>
    <string name="rps_initial_prompt_shake">Shake to play!</string>
    <string name="rps_initial_prompt_no_accelerometer">Shake (accelerometer not detected).</string>
    <string name="rps_processing_message">Rock, Paper, Scissors…</string>
    <string name="rps_result_rock">Rock!</string>
    <string name="rps_result_paper">Paper!</string>
    <string name="rps_result_scissors">Scissors!</string>
    <string name="rps_accelerometer_not_available_ui_message">Accelerometer not available to play.</string>
    <string name="rps_icon_description_rock">Rock icon</string>
    <string name="rps_icon_description_paper">Paper icon</string>
    <string name="rps_icon_description_scissors">Scissors icon</string>
    <string name="general_content_description_empty">Result image</string>
    <string name="dice_roll_screen_title">Dice Roll</string>
    <string name="dice_initial_prompt_shake">Shake to roll the dice!</string>
    <string name="dice_initial_prompt_no_accelerometer">Use the button below to roll the dice (accelerometer not available).</string>
    <string name="dice_rolling_message">Rolling the dice…</string>
    <string name="dice_result_format">Result: %1$d</string>
    <string name="dice_accelerometer_not_available_ui_message">Accelerometer is not available on this device. Shaking will not work.</string>
    <string name="dice_icon_description_1">Dice face showing one</string>
    <string name="dice_icon_description_2">Dice face showing two</string>
    <string name="dice_icon_description_3">Dice face showing three</string>
    <string name="dice_icon_description_4">Dice face showing four</string>
    <string name="dice_icon_description_5">Dice face showing five</string>
    <string name="dice_icon_description_6">Dice face showing six</string>
    <string name="dice_icon_description_empty">No dice result displayed</string>
    <string name="settings_screen_title">Settings</string>
    <string name="settings_screen_soon_message">Soon…</string>
    <string name="settings_interaction_mode_title">Interaction Mode</string>
    <string name="settings_interaction_mode_tap">Tap to launch</string>
    <string name="settings_interaction_mode_shake">Shake to launch</string>
    <string name="settings_interaction_mode_shake_unavailable">Shake mode is unavailable (no accelerometer).</string>
    <string name="settings_data_management_title">Data Management</string>
    <string name="settings_clear_stats_button">Clear Statistics</string>
    <string name="settings_clear_stats_dialog_title">Clear Statistics?</string>
    <string name="settings_clear_stats_dialog_message">All game statistics data will be permanently deleted. This action is irreversible.</string>
    <string name="settings_clear_stats_dialog_confirm">Confirm</string>
    <string name="settings_clear_stats_for_game_dialog_title">Clear stats for %1$s?</string>
    <string name="settings_clear_stats_for_game_dialog_message">Are you sure you want to delete all stats for the game %1$s? This action cannot be undone.</string>
    <string name="settings_clear_stats_for_game_title">Clear stats for a game</string>
    <string name="settings_select_game_placeholder">Select a game</string>
    <string name="settings_game_to_clear_label">Game to clear</string>
    <string name="settings_clear_stats_for_selected_game_button">Clear for selected game</string>
    <string name="settings_all_games_option">All games</string>
    <string name="settings_clear_stats_for_all_games_dialog_title">Clear all game stats?</string>
    <string name="settings_clear_stats_for_all_games_dialog_message">Are you sure you want to delete all game statistics? This action cannot be undone.</string>
    <string name="magic_ball_initial_prompt_generic">Interact to get an answer.</string>
    <string name="magic_ball_default_answer_if_empty" translatable="false" />
    <string name="magic_ball_no_interaction_method_active">No interaction method is active. Check settings.</string>
    <string name="magic_ball_content_description">Magic Ball image</string>
    <string name="coin_flip_initial_prompt_generic">Interact to flip the coin.</string>
    <string name="coin_flip_no_interaction_method_active">No interaction method is active. Check settings.</string>
    <string name="coin_flip_result_heads_image_description">Coin image showing Heads</string>
    <string name="coin_flip_result_tails_image_description">Coin image showing Tails</string>
    <string name="rps_initial_prompt_generic">Interact to play!</string>
    <string name="rps_no_interaction_method_active">No interaction method is active. Check settings.</string>
    <string name="dice_initial_prompt_generic">Interact to roll the dice!</string>
    <string name="dice_no_interaction_method_active">No interaction method is active. Check settings.</string>
    <string name="informations">Information</string>
    <string name="mes_informations_personnelles">My Personal Information</string>
    <string name="d_veloppeur">Developer</string>
    <string name="site_web">Website</string>
    <string name="email">Email</string>
    <string name="donate">Donate</string>
    <string name="retrouvez_moi_sur">Find me on:</string>
    <string name="linkedin_profile">LinkedIn Profile</string>
    <string name="behance_profile">Behance Profile</string>
    <string name="instagram_profile">Instagram Profile</string>
    <string name="facebook_profile">Facebook Profile</string>
    <string name="spotify_profile">Spotify Profile</string>
    <string name="steam_profile">Steam Profile</string>
    <string name="stats_screen_title_global">Global Statistics</string>
    <string name="stats_screen_title_specific">Statistics: %1$s</string>
    <string name="stats_fallback_answer_display">Default Answer</string>
    <string name="stats_no_data_available">No statistics available at the moment.</string>
    <string name="stats_total_plays">Total plays: %d</string>
    <string name="stats_count_format">Qty: %d</string>
    <string name="stats_percentage_format">%.1f%%</string>
    <string name="menu_stats_description">Statistics</string>
    <string name="game_stats_icon_description">View game statistics</string>
<<<<<<< HEAD
    <string name="stats_screen_title_loading">Loading…</string>

=======
    <string name="stats_screen_title_global_loading">Loading…</string>
    <string name="stats_global_distribution_chart_title">Global Game Distribution</string>
    <string name="stats_total_plays_for_game">Total plays for this game : %d</string>
    <string name="stats_no_history_available">No history available for this game yet.</string>
    <string name="stats_full_history_title">Full History</string>
    <string name="bottom_nav_settings">Settings</string>
    <string name="bottom_nav_stats">Stats</string>
    <string name="bottom_nav_info">Info</string>
    <string name="navigation_back_description">Back</string>
    <string name="create_dice_set_screen_title">Create Dice Set</string>
    <string name="edit_dice_set_screen_title">Edit Dice Set</string>
    <string name="dice_set_management_screen_title">Manage Dice Sets</string>
    <string name="dice_set_create_new_set_desc">Create new dice set</string>
    <string name="dice_set_no_sets_available">No dice sets available.</string>
    <string name="dice_set_remove_from_favorites">Remove from favorites</string>
    <string name="dice_set_add_to_favorites">Add to favorites</string>
    <string name="dice_set_edit_set_desc">Edit dice set</string>
    <string name="dice_set_delete_set_desc">Delete dice set</string>
    <string name="dice_set_launch_set_desc">Launch dice set</string>
    <string name="save_dice_set_desc">Save Dice Set</string>
    <string name="dice_set_name_label">Set Name</string>
    <string name="dice_configurations_label">Dice Configurations</string>
    <string name="add_dice_button">Add Die</string>
    <string name="add_dice_config_desc">Add new dice configuration</string>
    <string name="no_dice_configs_yet">No dice configured yet. Click "Add Die" to get started.</string>
    <string name="remove_dice_config_desc">Remove this dice configuration</string>
    <string name="dice_type_label">Dice Type</string>
    <string name="quantity_label">Quantity</string>
    <string name="confirm_add_to_set_button">Add to Set</string>
    <string name="error_set_name_empty">Set name cannot be empty.</string>
    <string name="error_no_dice_configs">Please add at least one dice configuration.</string>
    <string name="error_invalid_dice_count">Please enter a valid dice count (greater than 0).</string>
    <string name="error_max_dice_count_exceeded">Le nombre de dés ne peut pas dépasser %1$d.</string>
    <string name="error_no_dice_configs_suffix">(Error: Please add at least one.)</string>
    <string name="navigate_back_desc">Navigate back</string>
    <string name="increment_dice_count_desc">Increment dice count</string>
    <string name="decrement_dice_count_desc">Decrement dice count</string>
    <string name="update_button">Update</string>
    <string name="default_new_dice_set_name">My Dice Set</string>
    <string name="set_active_dice_set_confirmation_title">Set as Active Dice Set?</string>
    <string name="set_active_dice_set_confirmation_message">Do you want to set \"%1$s\" as the active dice set for rolling?</string>
    <string name="confirm_set_active">Set Active</string>
    <string name="cancel">Cancel</string>
    <string name="delete_dice_set_confirmation_title">Confirm Deletion</string>
    <string name="delete_dice_set_confirmation_message">Are you sure you want to delete the set \"%1$s\"?</string>
    <string name="confirm_delete">Delete</string>
    <string name="copy_dice_set_desc">Copy dice set</string>
    <string name="copy_dice_set_confirmation_title">Copy Set?</string>
    <string name="copy_dice_set_confirmation_message">Do you want to copy the set \"%1$s\"?\n\nContents:\n%2$s</string>
    <string name="confirm_copy">Copy</string>
    <string name="error_active_set_not_found">Error: Active dice set not found. Please select or create one from management.</string>
    <string name="error_no_active_set">No active dice set. Please select or create one from management.</string>
    <string name="error_cannot_roll_no_set_or_config">Cannot roll: No active set or dice configuration empty.</string>
    <string name="dice_prompt_with_set">Ready to roll %1$s!</string>
    <string name="results_for_set">Results for %1$s:</string>
    <string name="total_roll_value_format">Total: %1$d</string>
    <string name="unlock_all_dice_button">Unlock All</string>
    <string name="locked_dice_icon_description">Locked dice</string>
    <string name="recent_activity_title">Recent Activity</string>
    <string name="stats_dice_set_usage_title">Dice Set Usage</string>
    <string name="stats_results_distribution_title">Results Distribution</string>
    <string name="stats_unknown_dice_set">Unknown Set</string>
>>>>>>> b13e86fc
</resources><|MERGE_RESOLUTION|>--- conflicted
+++ resolved
@@ -123,10 +123,6 @@
     <string name="stats_percentage_format">%.1f%%</string>
     <string name="menu_stats_description">Statistics</string>
     <string name="game_stats_icon_description">View game statistics</string>
-<<<<<<< HEAD
-    <string name="stats_screen_title_loading">Loading…</string>
-
-=======
     <string name="stats_screen_title_global_loading">Loading…</string>
     <string name="stats_global_distribution_chart_title">Global Game Distribution</string>
     <string name="stats_total_plays_for_game">Total plays for this game : %d</string>
@@ -189,5 +185,4 @@
     <string name="stats_dice_set_usage_title">Dice Set Usage</string>
     <string name="stats_results_distribution_title">Results Distribution</string>
     <string name="stats_unknown_dice_set">Unknown Set</string>
->>>>>>> b13e86fc
 </resources>