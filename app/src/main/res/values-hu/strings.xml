<?xml version="1.0" encoding="utf-8"?>
<resources>
    <string name="app_name">Oraknium</string>

    <!-- MenuScreen.kt -->
    <string name="menu_button_magic_ball">Mágikus 8-as gömb</string>
    <string name="menu_button_coin_flip">Érmefeldobás</string>
    <string name="menu_button_rps">Kő, papír, olló</string>
    <string name="menu_button_dice_roll">Kockadobás</string>
    <string name="menu_settings_description">Beállítások</string>
    <string name="menu_info_description">Információ</string>

    <!-- MagicBallViewModel specific strings -->
    <string name="magic_ball_initial_prompt_shake">Rázza meg az eszközt a válaszért.</string>
    <string name="magic_ball_initial_prompt_no_accelerometer">Rázza meg az eszközt (gyorsulásmérő nem észlelhető).</string>

    <!-- Magic Ball Answers -->
    <string-array name="magic_ball_possible_answers">
        <item>Biztosan.</item>
        <item>Határozottan igen.</item>
        <item>Kétségtelenül.</item>
        <item>Igen, határozottan.</item>
        <item>Bízhatsz benne.</item>
        <item>Ahogy én látom, igen.</item>
        <item>Nagyon valószínű.</item>
        <item>Jók a kilátások.</item>
        <item>Igen.</item>
        <item>A jelek igenre mutatnak.</item>
        <item>Homályos válasz, próbáld újra.</item>
        <item>Kérdezd meg később.</item>
        <item>Jobb, ha most nem mondom el.</item>
        <item>Most nem lehet megjósolni.</item>
        <item>Koncentrálj és kérdezd meg újra.</item>
        <item>Ne számíts rá.</item>
        <item>A válaszom nem.</item>
        <item>A forrásaim nemet mondanak.</item>
        <item>A kilátások nem túl jók.</item>
        <item>Nagyon kétséges.</item>
    </string-array>

    <string name="magic_ball_screen_title">Mágikus gömb</string>
    <string name="magic_ball_accelerometer_not_available_ui_message">Gyorsulásmérő nem érhető el ezen az eszközön.</string>

    <!-- CoinFlipViewModel & CoinFlipScreen specific strings -->
    <string name="coin_flip_screen_title">Érmefeldobás</string>
    <string name="coin_flip_initial_prompt_shake">Rázza meg az érmefeldobáshoz!</string>
    <string name="coin_flip_initial_prompt_no_accelerometer">Rázza meg (gyorsulásmérő nem észlelhető).</string>
    <string name="coin_flip_flipping_message">Feldobás…</string>
    <string name="coin_flip_result_heads">Fej!</string>
    <string name="coin_flip_result_tails">Írás!</string>
    <string name="coin_flip_accelerometer_not_available_ui_message">Gyorsulásmérő nem érhető el az érmefeldobáshoz.</string>
    <!-- Content descriptions for Coin Flip -->
    <string name="coin_flip_heads_icon_description">Fej képe</string>
    <string name="coin_flip_tails_icon_description">Írás képe</string>

    <!-- RockPaperScissorsViewModel & RockPaperScissorsScreen specific strings -->
    <string name="rps_screen_title">Kő, papír, olló</string>
    <string name="rps_initial_prompt_shake">Rázza meg a játékhoz!</string>
    <string name="rps_initial_prompt_no_accelerometer">Rázza meg (gyorsulásmérő nem észlelhető).</string>
    <string name="rps_processing_message">Kő, papír, olló…</string>
    <string name="rps_result_rock">Kő!</string>
    <string name="rps_result_paper">Papír!</string>
    <string name="rps_result_scissors">Olló!</string>
    <string name="rps_accelerometer_not_available_ui_message">Gyorsulásmérő nem érhető el a játékhoz.</string>

    <!-- Content descriptions for RPS icons -->
    <string name="rps_icon_description_rock">Kő ikon</string>
    <string name="rps_icon_description_paper">Papír ikon</string>
    <string name="rps_icon_description_scissors">Olló ikon</string>
    <string name="general_content_description_empty">Eredmény képe</string>

    <!-- Dice Roll Screen -->
    <string name="dice_roll_screen_title">Kockadobás</string>
    <string name="dice_initial_prompt_shake">Rázza meg a kockadobáshoz!</string>
    <string name="dice_initial_prompt_no_accelerometer">Használja az alábbi gombot a kockadobáshoz (gyorsulásmérő nem érhető el).</string>
    <string name="dice_rolling_message">Kockadobás…</string>
    <string name="dice_result_format">Eredmény: %1$d</string>
    <string name="dice_accelerometer_not_available_ui_message">Gyorsulásmérő nem érhető el ezen az eszközön. A rázás nem fog működni.</string>

    <!-- Content Descriptions for Dice Images -->
    <string name="dice_icon_description_1">Egyest mutató kockaoldal</string>
    <string name="dice_icon_description_2">Kettest mutató kockaoldal</string>
    <string name="dice_icon_description_3">Hármast mutató kockaoldal</string>
    <string name="dice_icon_description_4">Négyest mutató kockaoldal</string>
    <string name="dice_icon_description_5">Ötöst mutató kockaoldal</string>
    <string name="dice_icon_description_6">Hatost mutató kockaoldal</string>
    <string name="dice_icon_description_empty">Nem jelenik meg kockadobás eredménye</string>

    <!-- Settings Screen -->
    <string name="settings_screen_title">Beállítások</string>
    <string name="settings_screen_soon_message">Hamarosan…</string>
    <string name="settings_interaction_mode_title">Interakciós mód</string>
    <string name="settings_interaction_mode_tap">Koppintson az indításhoz</string>
    <string name="settings_interaction_mode_shake">Rázza meg az indításhoz</string>
    <string name="settings_interaction_mode_shake_unavailable">A rázási mód nem érhető el (nincs gyorsulásmérő).</string>
    <string name="settings_data_management_title">Adatkezelés</string>
    <string name="settings_clear_stats_button">Statisztikák törlése</string>
    <string name="settings_clear_stats_dialog_title">Statisztikák törlése?</string>
    <string name="settings_clear_stats_dialog_message">Minden játékstatisztikai adat véglegesen törlődik. Ez a művelet visszavonhatatlan.</string>
    <string name="settings_clear_stats_dialog_confirm">Megerősítés</string>
    <string name="settings_clear_stats_for_game_dialog_title">Statisztikák törlése ehhez: %1$s?</string>
    <string name="settings_clear_stats_for_game_dialog_message">Biztosan törli az összes statisztikát a(z) %1$s játékhoz? Ez a művelet nem vonható vissza.</string>
    <string name="settings_clear_stats_for_game_title">Statisztikák törlése egy játékhoz</string>
    <string name="settings_select_game_placeholder">Válasszon egy játékot</string>
    <string name="settings_game_to_clear_label">Törlendő játék</string>
    <string name="settings_clear_stats_for_selected_game_button">Törlés a kiválasztott játékhoz</string>
    <string name="settings_all_games_option">Minden játék</string>
    <string name="settings_clear_stats_for_all_games_dialog_title">Minden játékstatisztika törlése?</string>
    <string name="settings_clear_stats_for_all_games_dialog_message">Biztosan törli az összes játékstatisztikát? Ez a művelet nem vonható vissza.</string>

    <!-- Generic Interaction Prompts (can be used across screens if needed) -->
    <string name="magic_ball_initial_prompt_generic">Lépjen kapcsolatba a válasszal.</string>
    <string name="magic_ball_default_answer_if_empty" translatable="false" />
    <string name="magic_ball_no_interaction_method_active">Nincs aktív interakciós módszer. Ellenőrizze a beállításokat.</string>
    <string name="magic_ball_content_description">Mágikus gömb képe</string>
    <string name="coin_flip_initial_prompt_generic">Lépjen kapcsolatba az érmefeldobással.</string>
    <string name="coin_flip_no_interaction_method_active">Nincs aktív interakciós módszer. Ellenőrizze a beállításokat.</string>
    <string name="coin_flip_result_heads_image_description">Fejet mutató érme képe</string>
    <string name="coin_flip_result_tails_image_description">Írást mutató érme képe</string>
    <string name="rps_initial_prompt_generic">Lépjen kapcsolatba a játékkal!</string>
    <string name="rps_no_interaction_method_active">Nincs aktív interakciós módszer. Ellenőrizze a beállításokat.</string>
    <string name="dice_initial_prompt_generic">Lépjen kapcsolatba a kockadobással!</string>
    <string name="dice_no_interaction_method_active">Nincs aktív interakciós módszer. Ellenőrizze a beállításokat.</string>

    <!-- InfoScreen (Corrected to English) -->
    <string name="informations">Információ</string>
    <string name="mes_informations_personnelles">Személyes adataim</string>
    <string name="d_veloppeur">Fejlesztő</string>
    <string name="site_web">Weboldal</string>
    <string name="email">E-mail</string>
    <string name="donate">Adományozás</string>
    <string name="retrouvez_moi_sur">Keressen meg itt:</string>
    <string name="linkedin_profile">LinkedIn profil</string>
    <string name="behance_profile">Behance profil</string>
    <string name="instagram_profile">Instagram profil</string>
    <string name="facebook_profile">Facebook profil</string>
    <string name="spotify_profile">Spotify profil</string>
    <string name="steam_profile">Steam profil</string>

    <!-- GameStatsViewModel -->
    <string name="stats_screen_title_global">Globális statisztikák</string>
    <string name="stats_screen_title_specific">Statisztikák: %1$s</string>
    <string name="stats_fallback_answer_display">Alapértelmezett válasz</string>
    <string name="stats_no_data_available">Jelenleg nincsenek elérhető statisztikák.</string>
    <string name="stats_total_plays">Összes lejátszás: %d</string>
    <string name="stats_count_format">Mennyiség: %d</string>
    <string name="stats_percentage_format">%.1f%%</string>
    <string name="menu_stats_description">Statisztikák</string>
    <string name="game_stats_icon_description">Játékstatisztikák megtekintése</string>
<<<<<<< HEAD
    <string name="stats_screen_title_loading">Loading…</string>
=======
    <string name="stats_screen_title_global_loading">Betöltés…</string>
    <string name="stats_global_distribution_chart_title">Globális játék eloszlás</string>
    <string name="stats_total_plays_for_game">Összes játék ebben a játékban: %d</string>
    <string name="stats_no_history_available">Még nincs elérhető előzmény ehhez a játékhoz.</string>
    <string name="stats_full_history_title">Teljes előzmény</string>
    <string name="bottom_nav_settings">Beállítások</string>
    <string name="bottom_nav_stats">Statisztika</string>
    <string name="bottom_nav_info">Információ</string>
    <string name="navigation_back_description">Vissza</string>
    <string name="create_dice_set_screen_title">Kockakészlet létrehozása</string>
    <string name="edit_dice_set_screen_title">Kockakészlet szerkesztése</string>
    <string name="dice_set_management_screen_title">Kockakészletek kezelése</string>
    <string name="dice_set_create_new_set_desc">Új kockakészlet létrehozása</string>
    <string name="dice_set_no_sets_available">Nincsenek elérhető kockakészletek.</string>
    <string name="dice_set_remove_from_favorites">Eltávolítás a kedvencek közül</string>
    <string name="dice_set_add_to_favorites">Hozzáadás a kedvencekhez</string>
    <string name="dice_set_edit_set_desc">Kockakészlet szerkesztése</string>
    <string name="dice_set_delete_set_desc">Kockakészlet törlése</string>
    <string name="dice_set_launch_set_desc">Kockakészlet indítása</string>
    <string name="save_dice_set_desc">Kockakészlet mentése</string>
    <string name="dice_set_name_label">Készlet neve</string>
    <string name="dice_configurations_label">Kocka konfigurációk</string>
    <string name="add_dice_button">Kocka hozzáadása</string>
    <string name="add_dice_config_desc">Új kocka konfiguráció hozzáadása</string>
    <string name="no_dice_configs_yet">Még nincsenek konfigurálva kockák. Kattintson a "Kocka hozzáadása" gombra a kezdéshez.</string>
    <string name="remove_dice_config_desc">Eltávolítja ezt a kocka konfigurációt</string>
    <string name="dice_type_label">Kocka típusa</string>
    <string name="quantity_label">Mennyiség</string>
    <string name="confirm_add_to_set_button">Hozzáadás a készlethez</string>
    <string name="error_set_name_empty">A készlet neve nem lehet üres.</string>
    <string name="error_no_dice_configs">Kérjük, adjon hozzá legalább egy kocka konfigurációt.</string>
    <string name="error_invalid_dice_count">Kérjük, adjon meg érvényes kockaszámot (0-nál nagyobbat).</string>
    <string name="error_no_dice_configs_suffix">(Hiba: Kérjük, adjon hozzá legalább egyet.)</string>
    <string name="navigate_back_desc">Navigálás vissza</string>
    <string name="increment_dice_count_desc">Kockaszám növelése</string>
    <string name="decrement_dice_count_desc">Kockaszám csökkentése</string>
    <string name="update_button">Frissítés</string>
    <string name="default_new_dice_set_name">Saját kockakészletem</string>
    <string name="set_active_dice_set_confirmation_title">Beállítás aktív kockakészletként?</string>
    <string name="set_active_dice_set_confirmation_message">Szeretné beállítani a(z) \"%1$s\" készletet aktív kockakészletként a dobáshoz?</string>
    <string name="confirm_set_active">Aktívként beállít</string>
    <string name="cancel">Mégse</string>
    <string name="delete_dice_set_confirmation_title">Törlés megerősítése</string>
    <string name="delete_dice_set_confirmation_message">Biztosan törölni szeretné a(z) \"%1$s\" készletet?</string>
    <string name="confirm_delete">Törlés</string>
    <string name="copy_dice_set_desc">Kockakészlet másolása</string>
    <string name="copy_dice_set_confirmation_title">Készlet másolása?</string>
    <string name="copy_dice_set_confirmation_message">Szeretné másolni a(z) \"%1$s\" készletet?\n\nTartalom:\n%2$s</string>
    <string name="confirm_copy">Másolás</string>
    <string name="error_active_set_not_found">Hiba: Az aktív kockakészlet nem található. Kérjük, válasszon vagy hozzon létre egyet a kezelésben.</string>
    <string name="error_no_active_set">Nincs aktív kockakészlet. Kérjük, válasszon vagy hozzon létre egyet a kezelésben.</string>
    <string name="error_cannot_roll_no_set_or_config">Nem lehet dobni: Nincs aktív készlet, vagy a kocka konfiguráció üres.</string>
    <string name="dice_prompt_with_set">Készen áll a dobásra: %1$s!</string>
    <string name="results_for_set">Eredmények ehhez: %1$s:</string>
    <string name="total_roll_value_format">Összesen: %1$d</string>
    <string name="unlock_all_dice_button">Összes feloldása</string>
    <string name="locked_dice_icon_description">Zárolt kockák</string>
    <string name="recent_activity_title">Legutóbbi tevékenység</string>
    <string name="stats_dice_set_usage_title">Kockakészlet használat</string>
    <string name="stats_results_distribution_title">Eredmények eloszlása</string>
    <string name="stats_unknown_dice_set">Ismeretlen készlet</string>
>>>>>>> b13e86fc
</resources><|MERGE_RESOLUTION|>--- conflicted
+++ resolved
@@ -3,6 +3,7 @@
     <string name="app_name">Oraknium</string>
 
     <!-- MenuScreen.kt -->
+    <string name="menu_title_header" translatable="false">Oraknium</string>
     <string name="menu_button_magic_ball">Mágikus 8-as gömb</string>
     <string name="menu_button_coin_flip">Érmefeldobás</string>
     <string name="menu_button_rps">Kő, papír, olló</string>
@@ -13,6 +14,7 @@
     <!-- MagicBallViewModel specific strings -->
     <string name="magic_ball_initial_prompt_shake">Rázza meg az eszközt a válaszért.</string>
     <string name="magic_ball_initial_prompt_no_accelerometer">Rázza meg az eszközt (gyorsulásmérő nem észlelhető).</string>
+    <string name="magic_ball_shuffling_message" translatable="false">…</string>
 
     <!-- Magic Ball Answers -->
     <string-array name="magic_ball_possible_answers">
@@ -147,9 +149,6 @@
     <string name="stats_percentage_format">%.1f%%</string>
     <string name="menu_stats_description">Statisztikák</string>
     <string name="game_stats_icon_description">Játékstatisztikák megtekintése</string>
-<<<<<<< HEAD
-    <string name="stats_screen_title_loading">Loading…</string>
-=======
     <string name="stats_screen_title_global_loading">Betöltés…</string>
     <string name="stats_global_distribution_chart_title">Globális játék eloszlás</string>
     <string name="stats_total_plays_for_game">Összes játék ebben a játékban: %d</string>
@@ -211,5 +210,4 @@
     <string name="stats_dice_set_usage_title">Kockakészlet használat</string>
     <string name="stats_results_distribution_title">Eredmények eloszlása</string>
     <string name="stats_unknown_dice_set">Ismeretlen készlet</string>
->>>>>>> b13e86fc
 </resources>