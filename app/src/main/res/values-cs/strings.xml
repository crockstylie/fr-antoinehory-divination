<?xml version="1.0" encoding="utf-8"?>
<resources>
    <string name="app_name">Oraknium</string>

    <!-- MenuScreen.kt -->
    <string name="menu_button_magic_ball">Magická koule 8</string>
    <string name="menu_button_coin_flip">Hod mincí</string>
    <string name="menu_button_rps">Kámen, nůžky, papír</string>
    <string name="menu_button_dice_roll">Hod kostkou</string>
    <string name="menu_settings_description">Nastavení</string>
    <string name="menu_info_description">Informace</string>

    <!-- MagicBallViewModel specific strings -->
    <string name="magic_ball_initial_prompt_shake">Zatřeste zařízením pro získání odpovědi.</string>
    <string name="magic_ball_initial_prompt_no_accelerometer">Zatřeste zařízením (akcelerometr nebyl detekován).</string>

    <!-- Magic Ball Answers -->
    <string-array name="magic_ball_possible_answers">
        <item>Je to jisté.</item>
        <item>Je to rozhodně tak.</item>
        <item>Bezpochyby.</item>
        <item>Ano, rozhodně.</item>
        <item>Můžete se na to spolehnout.</item>
        <item>Jak to vidím já, ano.</item>
        <item>Velmi pravděpodobně.</item>
        <item>Výhled dobrý.</item>
        <item>Ano.</item>
        <item>Znamení ukazují na ano.</item>
        <item>Odpověď nejasná, zkuste to znovu.</item>
        <item>Zeptejte se později.</item>
        <item>Raději vám to teď neřeknu.</item>
        <item>Nelze nyní předvídat.</item>
        <item>Soustřeďte se a zeptejte se znovu.</item>
        <item>Nepočítejte s tím.</item>
        <item>Moje odpověď je ne.</item>
        <item>Moje zdroje říkají ne.</item>
        <item>Výhled není moc dobrý.</item>
        <item>Velmi pochybné.</item>
    </string-array>

    <string name="magic_ball_screen_title">Magická koule</string>
    <string name="magic_ball_accelerometer_not_available_ui_message">Akcelerometr není na tomto zařízení k dispozici.</string>

    <!-- CoinFlipViewModel & CoinFlipScreen specific strings -->
    <string name="coin_flip_screen_title">Hod mincí</string>
    <string name="coin_flip_initial_prompt_shake">Zatřeste pro hod mincí!</string>
    <string name="coin_flip_initial_prompt_no_accelerometer">Zatřeste (akcelerometr nebyl detekován).</string>
    <string name="coin_flip_flipping_message">Házím…</string>
    <string name="coin_flip_result_heads">Panna!</string>
    <string name="coin_flip_result_tails">Orel!</string>
    <string name="coin_flip_accelerometer_not_available_ui_message">Akcelerometr není k dispozici pro hod mincí.</string>
    <!-- Content descriptions for Coin Flip -->
    <string name="coin_flip_heads_icon_description">Obrázek panny</string>
    <string name="coin_flip_tails_icon_description">Obrázek orla</string>

    <!-- RockPaperScissorsViewModel & RockPaperScissorsScreen specific strings -->
    <string name="rps_screen_title">Kámen, nůžky, papír</string>
    <string name="rps_initial_prompt_shake">Zatřeste pro hru!</string>
    <string name="rps_initial_prompt_no_accelerometer">Zatřeste (akcelerometr nebyl detekován).</string>
    <string name="rps_processing_message">Kámen, nůžky, papír…</string>
    <string name="rps_result_rock">Kámen!</string>
    <string name="rps_result_paper">Papír!</string>
    <string name="rps_result_scissors">Nůžky!</string>
    <string name="rps_accelerometer_not_available_ui_message">Akcelerometr není k dispozici pro hru.</string>

    <!-- Content descriptions for RPS icons -->
    <string name="rps_icon_description_rock">Ikona kamene</string>
    <string name="rps_icon_description_paper">Ikona papíru</string>
    <string name="rps_icon_description_scissors">Ikona nůžek</string>
    <string name="general_content_description_empty">Obrázek výsledku</string>

    <!-- Dice Roll Screen -->
    <string name="dice_roll_screen_title">Hod kostkou</string>
    <string name="dice_initial_prompt_shake">Zatřeste pro hod kostkou!</string>
    <string name="dice_initial_prompt_no_accelerometer">Použijte tlačítko níže pro hod kostkou (akcelerometr není k dispozici).</string>
    <string name="dice_rolling_message">Házím kostkou…</string>
    <string name="dice_result_format">Výsledek: %1$d</string>
    <string name="dice_accelerometer_not_available_ui_message">Akcelerometr není na tomto zařízení k dispozici. Třesení nebude fungovat.</string>

    <!-- Content Descriptions for Dice Images -->
    <string name="dice_icon_description_1">Strana kostky ukazující jedna</string>
    <string name="dice_icon_description_2">Strana kostky ukazující dvě</string>
    <string name="dice_icon_description_3">Strana kostky ukazující tři</string>
    <string name="dice_icon_description_4">Strana kostky ukazující čtyři</string>
    <string name="dice_icon_description_5">Strana kostky ukazující pět</string>
    <string name="dice_icon_description_6">Strana kostky ukazující šest</string>
    <string name="dice_icon_description_empty">Nezobrazen výsledek hodu kostkou</string>

    <!-- Settings Screen -->
    <string name="settings_screen_title">Nastavení</string>
    <string name="settings_screen_soon_message">Brzy…</string>
    <string name="settings_interaction_mode_title">Režim interakce</string>
    <string name="settings_interaction_mode_tap">Klepnutím spustíte</string>
    <string name="settings_interaction_mode_shake">Zatřesením spustíte</string>
    <string name="settings_interaction_mode_shake_unavailable">Režim třesení není k dispozici (žádný akcelerometr).</string>
    <string name="settings_data_management_title">Správa dat</string>
    <string name="settings_clear_stats_button">Vymazat statistiky</string>
    <string name="settings_clear_stats_dialog_title">Vymazat statistiky?</string>
    <string name="settings_clear_stats_dialog_message">Všechna data herních statistik budou trvale smazána. Tato akce je nevratná.</string>
    <string name="settings_clear_stats_dialog_confirm">Potvrdit</string>
    <string name="settings_clear_stats_for_game_dialog_title">Vymazat statistiky pro %1$s?</string>
    <string name="settings_clear_stats_for_game_dialog_message">Opravdu chcete smazat všechny statistiky pro hru %1$s? Tuto akci nelze vrátit zpět.</string>
    <string name="settings_clear_stats_for_game_title">Vymazat statistiky pro hru</string>
    <string name="settings_select_game_placeholder">Vyberte hru</string>
    <string name="settings_game_to_clear_label">Hra k vymazání</string>
    <string name="settings_clear_stats_for_selected_game_button">Vymazat pro vybranou hru</string>
    <string name="settings_all_games_option">Všechny hry</string>
    <string name="settings_clear_stats_for_all_games_dialog_title">Vymazat všechny herní statistiky?</string>
    <string name="settings_clear_stats_for_all_games_dialog_message">Opravdu chcete smazat všechny herní statistiky? Tuto akci nelze vrátit zpět.</string>


    <!-- Generic Interaction Prompts (can be used across screens if needed) -->
    <string name="magic_ball_initial_prompt_generic">Interagujte pro získání odpovědi.</string>
    <string name="magic_ball_default_answer_if_empty" translatable="false" />
    <string name="magic_ball_no_interaction_method_active">Není aktivní žádná metoda interakce. Zkontrolujte nastavení.</string>
    <string name="magic_ball_content_description">Obrázek magické koule</string>
    <string name="coin_flip_initial_prompt_generic">Interagujte pro hod mincí.</string>
    <string name="coin_flip_no_interaction_method_active">Není aktivní žádná metoda interakce. Zkontrolujte nastavení.</string>
    <string name="coin_flip_result_heads_image_description">Obrázek mince ukazující pannu</string>
    <string name="coin_flip_result_tails_image_description">Obrázek mince ukazující orla</string>
    <string name="rps_initial_prompt_generic">Interagujte pro hru!</string>
    <string name="rps_no_interaction_method_active">Není aktivní žádná metoda interakce. Zkontrolujte nastavení.</string>
    <string name="dice_initial_prompt_generic">Interagujte pro hod kostkou!</string>
    <string name="dice_no_interaction_method_active">Není aktivní žádná metoda interakce. Zkontrolujte nastavení.</string>

    <!-- InfoScreen (Corrected to English) -->
    <string name="informations">Informace</string>
    <string name="mes_informations_personnelles">Moje osobní údaje</string>
    <string name="d_veloppeur">Vývojář</string>
    <string name="site_web">Webová stránka</string>
    <string name="email">E-mail</string>
    <string name="donate">Přispět</string>
    <string name="retrouvez_moi_sur">Najdete mě na:</string>
    <string name="linkedin_profile">Profil LinkedIn</string>
    <string name="behance_profile">Profil Behance</string>
    <string name="instagram_profile">Profil Instagram</string>
    <string name="facebook_profile">Profil Facebook</string>
    <string name="spotify_profile">Profil Spotify</string>
    <string name="steam_profile">Profil Steam</string>

    <!-- GameStatsViewModel -->
    <string name="stats_screen_title_global">Globální statistiky</string>
    <string name="stats_screen_title_specific">Statistiky: %1$s</string>
    <string name="stats_fallback_answer_display">Výchozí odpověď</string>
    <string name="stats_no_data_available">Momentálně nejsou k dispozici žádné statistiky.</string>
    <string name="stats_total_plays">Celkový počet her: %d</string>
    <string name="stats_count_format">Množství: %d</string>
    <string name="stats_percentage_format">%.1f%%</string>
    <string name="menu_stats_description">Statistiky</string>
    <string name="game_stats_icon_description">Zobrazit herní statistiky</string>
<<<<<<< HEAD
    <string name="stats_screen_title_loading">Loading…</string>
=======
    <string name="stats_screen_title_global_loading">Načítání…</string>
    <string name="stats_global_distribution_chart_title">Globální distribuce her</string>
    <string name="stats_total_plays_for_game">Celkový počet her pro tuto hru: %d</string>
    <string name="stats_no_history_available">Pro tuto hru zatím není k dispozici žádná historie.</string>
    <string name="stats_full_history_title">Úplná historie</string>
    <string name="bottom_nav_settings">Nastavení</string>
    <string name="bottom_nav_stats">Statistiky</string>
    <string name="bottom_nav_info">Informace</string>
    <string name="navigation_back_description">Zpět</string>
    <string name="create_dice_set_screen_title">Vytvořit sadu kostek</string>
    <string name="edit_dice_set_screen_title">Upravit sadu kostek</string>
    <string name="dice_set_management_screen_title">Spravovat sady kostek</string>
    <string name="dice_set_create_new_set_desc">Vytvořit novou sadu kostek</string>
    <string name="dice_set_no_sets_available">Nejsou k dispozici žádné sady kostek.</string>
    <string name="dice_set_remove_from_favorites">Odebrat z oblíbených</string>
    <string name="dice_set_add_to_favorites">Přidat do oblíbených</string>
    <string name="dice_set_edit_set_desc">Upravit sadu kostek</string>
    <string name="dice_set_delete_set_desc">Smazat sadu kostek</string>
    <string name="dice_set_launch_set_desc">Spustit sadu kostek</string>
    <string name="save_dice_set_desc">Uložit sadu kostek</string>
    <string name="dice_set_name_label">Název sady</string>
    <string name="dice_configurations_label">Konfigurace kostek</string>
    <string name="add_dice_button">Přidat kostku</string>
    <string name="add_dice_config_desc">Přidat novou konfiguraci kostky</string>
    <string name="no_dice_configs_yet">Zatím nebyly nakonfigurovány žádné kostky. Klikněte na "Přidat kostku" pro začátek.</string>
    <string name="remove_dice_config_desc">Odebrat tuto konfiguraci kostky</string>
    <string name="dice_type_label">Typ kostky</string>
    <string name="quantity_label">Množství</string>
    <string name="confirm_add_to_set_button">Přidat do sady</string>
    <string name="error_set_name_empty">Název sady nemůže být prázdný.</string>
    <string name="error_no_dice_configs">Přidejte prosím alespoň jednu konfiguraci kostky.</string>
    <string name="error_invalid_dice_count">Zadejte prosím platný počet kostek (větší než 0).</string>
    <string name="error_no_dice_configs_suffix">(Chyba: Přidejte prosím alespoň jednu.)</string>
    <string name="navigate_back_desc">Přejít zpět</string>
    <string name="increment_dice_count_desc">Zvýšit počet kostek</string>
    <string name="decrement_dice_count_desc">Snížit počet kostek</string>
    <string name="update_button">Aktualizovat</string>
    <string name="default_new_dice_set_name">Moje sada kostek</string>
    <string name="set_active_dice_set_confirmation_title">Nastavit jako aktivní sadu kostek?</string>
    <string name="set_active_dice_set_confirmation_message">Chcete nastavit \"%1$s\" jako aktivní sadu kostek pro házení?</string>
    <string name="confirm_set_active">Nastavit aktivní</string>
    <string name="cancel">Zrušit</string>
    <string name="delete_dice_set_confirmation_title">Potvrdit smazání</string>
    <string name="delete_dice_set_confirmation_message">Opravdu chcete smazat sadu \"%1$s\"?</string>
    <string name="confirm_delete">Smazat</string>
    <string name="copy_dice_set_desc">Kopírovat sadu kostek</string>
    <string name="copy_dice_set_confirmation_title">Kopírovat sadu?</string>
    <string name="copy_dice_set_confirmation_message">Chcete zkopírovat sadu \"%1$s\"?\n\nObsah:\n%2$s</string>
    <string name="confirm_copy">Kopírovat</string>
    <string name="error_active_set_not_found">Chyba: Aktivní sada kostek nebyla nalezena. Vyberte nebo vytvořte ji ve správě.</string>
    <string name="error_no_active_set">Žádná aktivní sada kostek. Vyberte nebo vytvořte ji ve správě.</string>
    <string name="error_cannot_roll_no_set_or_config">Nelze házet: Žádná aktivní sada nebo je konfigurace kostek prázdná.</string>
    <string name="dice_prompt_with_set">Připraveno k hodu %1$s!</string>
    <string name="results_for_set">Výsledky pro %1$s:</string>
    <string name="total_roll_value_format">Celkem: %1$d</string>
    <string name="unlock_all_dice_button">Odemknout vše</string>
    <string name="locked_dice_icon_description">Zamčené kostky</string>
    <string name="recent_activity_title">Nedávná aktivita</string>
    <string name="stats_dice_set_usage_title">Použití sad kostek</string>
    <string name="stats_results_distribution_title">Rozdělení výsledků</string>
    <string name="stats_unknown_dice_set">Neznámá sada</string>
>>>>>>> b13e86fc
</resources><|MERGE_RESOLUTION|>--- conflicted
+++ resolved
@@ -3,6 +3,7 @@
     <string name="app_name">Oraknium</string>
 
     <!-- MenuScreen.kt -->
+    <string name="menu_title_header" translatable="false">Oraknium</string>
     <string name="menu_button_magic_ball">Magická koule 8</string>
     <string name="menu_button_coin_flip">Hod mincí</string>
     <string name="menu_button_rps">Kámen, nůžky, papír</string>
@@ -13,6 +14,7 @@
     <!-- MagicBallViewModel specific strings -->
     <string name="magic_ball_initial_prompt_shake">Zatřeste zařízením pro získání odpovědi.</string>
     <string name="magic_ball_initial_prompt_no_accelerometer">Zatřeste zařízením (akcelerometr nebyl detekován).</string>
+    <string name="magic_ball_shuffling_message" translatable="false">…</string>
 
     <!-- Magic Ball Answers -->
     <string-array name="magic_ball_possible_answers">
@@ -148,9 +150,6 @@
     <string name="stats_percentage_format">%.1f%%</string>
     <string name="menu_stats_description">Statistiky</string>
     <string name="game_stats_icon_description">Zobrazit herní statistiky</string>
-<<<<<<< HEAD
-    <string name="stats_screen_title_loading">Loading…</string>
-=======
     <string name="stats_screen_title_global_loading">Načítání…</string>
     <string name="stats_global_distribution_chart_title">Globální distribuce her</string>
     <string name="stats_total_plays_for_game">Celkový počet her pro tuto hru: %d</string>
@@ -212,5 +211,4 @@
     <string name="stats_dice_set_usage_title">Použití sad kostek</string>
     <string name="stats_results_distribution_title">Rozdělení výsledků</string>
     <string name="stats_unknown_dice_set">Neznámá sada</string>
->>>>>>> b13e86fc
 </resources>