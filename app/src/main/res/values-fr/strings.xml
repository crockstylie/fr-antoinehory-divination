<?xml version="1.0" encoding="utf-8"?>
<resources>
    <string name="menu_button_magic_ball">Boule Magique N°8</string>
    <string name="menu_button_coin_flip">Pile ou Face</string>
    <string name="menu_button_rps">Shifoumi</string>
    <string name="menu_button_dice_roll">Lancer de Dés</string>
    <string name="menu_settings_description">Paramètres</string>
    <string name="menu_info_description">Informations</string>
    <string name="magic_ball_initial_prompt_shake">Secouez l\'appareil pour obtenir une réponse.</string>
    <string name="magic_ball_initial_prompt_no_accelerometer">Secouez l\'appareil (accéléromètre non détecté).</string>
    <string name="magic_ball_screen_title">Boule Magique</string>
    <string name="magic_ball_accelerometer_not_available_ui_message">Accéléromètre non disponible sur cet appareil.</string>
    <string-array name="magic_ball_possible_answers">
        <item>Essaye plus tard</item>
        <item>Essaye encore</item>
        <item>Pas d\'avis</item>
        <item>C\'est ton destin</item>
        <item>Le sort en est jeté</item>
        <item>Une chance sur deux</item>
        <item>Repose ta question</item>
        <item>D\'après moi oui</item>
        <item>C\'est certain</item>
        <item>Oui absolument</item>
        <item>Tu peux compter dessus</item>
        <item>Sans aucun doute</item>
        <item>Très probable</item>
        <item>Oui</item>
        <item>C\'est bien parti</item>
        <item>C\'est non</item>
        <item>Peu probable</item>
        <item>Faut pas rêver</item>
        <item>N\'y compte pas</item>
        <item>Impossible</item>
    </string-array>
    <string name="coin_flip_screen_title">Pile ou Face</string>
    <string name="coin_flip_initial_prompt_shake">Secouez pour lancer la pièce !</string>
    <string name="coin_flip_initial_prompt_no_accelerometer">Secouez (accéléromètre non détecté).</string>
    <string name="coin_flip_flipping_message">Lancement…</string>
    <string name="coin_flip_result_heads">Pile !</string>
    <string name="coin_flip_result_tails">Face !</string>
    <string name="coin_flip_accelerometer_not_available_ui_message">Accéléromètre non disponible pour lancer la pièce.</string>
    <string name="coin_flip_heads_icon_description">Image de Pile</string>
    <string name="coin_flip_tails_icon_description">Image de Face</string>
    <string name="rps_screen_title">Shifoumi</string>
    <string name="rps_initial_prompt_shake">Secouez pour jouer !</string>
    <string name="rps_initial_prompt_no_accelerometer">Secouez (accéléromètre non détecté).</string>
    <string name="rps_processing_message">Pierre, Feuille, Ciseaux…</string>
    <string name="rps_result_rock">Pierre !</string>
    <string name="rps_result_paper">Feuille !</string>
    <string name="rps_result_scissors">Ciseaux !</string>
    <string name="rps_accelerometer_not_available_ui_message">Accéléromètre non disponible pour jouer.</string>
    <string name="rps_icon_description_rock">Icône Pierre</string>
    <string name="rps_icon_description_paper">Icône Feuille</string>
    <string name="rps_icon_description_scissors">Icône Ciseaux</string>
    <string name="general_content_description_empty">Image de résultat</string>
    <string name="dice_roll_screen_title">Jet de Dé</string>
    <string name="dice_initial_prompt_shake">Secouez pour lancer le dé !</string>
    <string name="dice_initial_prompt_no_accelerometer">Utilisez le bouton ci-dessous pour lancer le dé (accéléromètre non disponible).</string>
    <string name="dice_rolling_message">Lancement du dé…</string>
    <string name="dice_result_format">Résultat : %1$d</string>
    <string name="dice_accelerometer_not_available_ui_message">L\'accéléromètre n\'est pas disponible sur cet appareil. La secousse ne fonctionnera pas.</string>
    <string name="dice_icon_description_1">Face du dé montrant un</string>
    <string name="dice_icon_description_2">Face du dé montrant deux</string>
    <string name="dice_icon_description_3">Face du dé montrant trois</string>
    <string name="dice_icon_description_4">Face du dé montrant quatre</string>
    <string name="dice_icon_description_5">Face du dé montrant cinq</string>
    <string name="dice_icon_description_6">Face du dé montrant six</string>
    <string name="dice_icon_description_empty">Aucun résultat de dé affiché</string>
    <string name="app_name">Oraknium</string>

    <string name="magic_ball_initial_prompt_generic">Interagissez pour obtenir une réponse.</string>
    <string name="magic_ball_no_interaction_method_active">Aucune méthode d\'interaction n\'est active. Vérifiez les paramètres.</string>
    <string name="magic_ball_content_description">Image de la Boule Magique</string>
    <string name="coin_flip_initial_prompt_generic">Interagissez pour lancer la pièce.</string>
    <string name="coin_flip_no_interaction_method_active">Aucune méthode d\'interaction n\'est active. Vérifiez les paramètres.</string>
    <string name="coin_flip_result_heads_image_description">Image de la pièce côté Pile</string>
    <string name="coin_flip_result_tails_image_description">Image de la pièce côté Face</string>
    <string name="rps_initial_prompt_generic">Interagissez pour jouer !</string>
    <string name="rps_no_interaction_method_active">Aucune méthode d\'interaction n\'est active. Vérifiez les paramètres.</string>
    <string name="dice_initial_prompt_generic">Interagissez pour lancer les dés !</string>
    <string name="dice_no_interaction_method_active">Aucune méthode d\'interaction n\'est active. Vérifiez les paramètres.</string>
    <string name="informations">Informations</string>
    <string name="mes_informations_personnelles">Mes Informations Personnelles</string>
    <string name="d_veloppeur">Développeur</string>
    <string name="site_web">Site Web</string>
    <string name="email">Email</string>
    <string name="donate">Faire un don</string>
    <string name="retrouvez_moi_sur">Retrouvez-moi sur :</string>
    <string name="linkedin_profile">Profil LinkedIn</string>
    <string name="behance_profile">Profil Behance</string>
    <string name="instagram_profile">Profil Instagram</string>
    <string name="facebook_profile">Profil Facebook</string>
    <string name="spotify_profile">Profil Spotify</string>
    <string name="steam_profile">Profil Steam</string>

    <!-- Settings Screen -->
    <string name="settings_screen_title">Paramètres</string>
    <string name="settings_screen_soon_message">Bientôt…</string>
    <string name="settings_interaction_mode_title">Mode d\'interaction</string>
    <string name="settings_interaction_mode_tap">Appuyer pour lancer</string>
    <string name="settings_interaction_mode_shake">Secouer pour lancer</string>
    <string name="settings_interaction_mode_shake_unavailable">Le mode Secouer n\'est pas disponible (pas d\'accéléromètre).</string>
    <string name="settings_data_management_title">Gestion des données</string>
    <string name="settings_clear_stats_button">Effacer les statistiques</string>
    <string name="settings_clear_stats_dialog_title">Effacer les statistiques ?</string>
    <string name="settings_clear_stats_dialog_message">Toutes les données statistiques du jeu seront supprimées définitivement. Cette action est irréversible.</string>
    <string name="settings_clear_stats_dialog_confirm">Confirmer</string>
    <string name="settings_clear_stats_for_game_dialog_title">Effacer les stats pour %1$s ?</string>
    <string name="settings_clear_stats_for_game_dialog_message">Êtes-vous sûr de vouloir supprimer toutes les statistiques pour le jeu %1$s ? Cette action est irréversible.</string>
    <string name="settings_clear_stats_for_game_title">Effacer les stats d\'un jeu</string>
    <string name="settings_select_game_placeholder">Sélectionner un jeu</string>
    <string name="settings_game_to_clear_label">Jeu à effacer</string>
    <string name="settings_clear_stats_for_selected_game_button">Effacer pour le jeu sélectionné</string>
    <string name="settings_all_games_option">Tous les jeux</string>
    <string name="settings_clear_stats_for_all_games_dialog_title">Effacer toutes les stats des jeux ?</string>
    <string name="settings_clear_stats_for_all_games_dialog_message">Êtes-vous sûr de vouloir supprimer toutes les statistiques de jeu ? Cette action est irréversible.</string>

    <!-- GameStatsViewModel -->
    <string name="stats_screen_title_global">Statistiques globales</string>
    <string name="stats_screen_title_specific">Statistiques : %1$s</string>
    <string name="stats_fallback_answer_display">Réponse par défaut</string>
    <string name="stats_no_data_available">Aucune statistique disponible pour le moment.</string>
    <string name="stats_total_plays">Nombre total de parties : %d</string>
    <string name="stats_count_format">Qté : %d</string>
    <string name="stats_percentage_format">%.1f%%</string>
    <string name="menu_stats_description">Statistiques</string>
    <string name="game_stats_icon_description">Voir les statistiques du jeu</string>
<<<<<<< HEAD
    <string name="stats_screen_title_loading">Loading…</string>
=======
    <string name="stats_screen_title_global_loading">Chargement…</string>
    <string name="stats_global_distribution_chart_title">Distribution globale des parties</string>
    <string name="stats_total_plays_for_game">Total de parties pour ce jeu : %d</string>
    <string name="stats_no_history_available">Aucun historique disponible pour ce jeu pour le moment.</string>
    <string name="stats_full_history_title">Historique complet</string>
    <string name="bottom_nav_settings">Paramètres</string>
    <string name="bottom_nav_stats">Statistiques</string>
    <string name="bottom_nav_info">Infos</string>
    <string name="navigation_back_description">Retour</string>
    <string name="create_dice_set_screen_title">Créer un set de dés</string>
    <string name="edit_dice_set_screen_title">Modifier le set de dés</string>
    <string name="dice_set_management_screen_title">Gérer les sets de dés</string>
    <string name="dice_set_create_new_set_desc">Créer un nouveau set de dés</string>
    <string name="dice_set_no_sets_available">Aucun set de dés disponible.</string>
    <string name="dice_set_remove_from_favorites">Retirer des favoris</string>
    <string name="dice_set_add_to_favorites">Ajouter aux favoris</string>
    <string name="dice_set_edit_set_desc">Modifier le set de dés</string>
    <string name="dice_set_delete_set_desc">Supprimer le set de dés</string>
    <string name="dice_set_launch_set_desc">Lancer le set de dés</string>
    <string name="save_dice_set_desc">Sauvegarder le set de dés</string>
    <string name="dice_set_name_label">Nom du set</string>
    <string name="dice_configurations_label">Configurations des dés</string>
    <string name="add_dice_button">Ajouter un dé</string>
    <string name="add_dice_config_desc">Ajouter une nouvelle configuration de dé</string>
    <string name="no_dice_configs_yet">Aucun dé configuré pour le moment. Cliquez sur "Ajouter un dé" pour commencer.</string>
    <string name="remove_dice_config_desc">Supprimer cette configuration de dé</string>
    <string name="dice_type_label">Type de dé</string>
    <string name="quantity_label">Quantité</string>
    <string name="confirm_add_to_set_button">Ajouter au set</string>
    <string name="error_set_name_empty">Le nom du set ne peut pas être vide.</string>
    <string name="error_no_dice_configs">Veuillez ajouter au moins une configuration de dé.</string>
    <string name="error_invalid_dice_count">Veuillez entrer un nombre de dés valide (supérieur à 0).</string>
    <string name="error_no_dice_configs_suffix">(Erreur : Veuillez en ajouter au moins un.)</string>
    <string name="navigate_back_desc">Revenir en arrière</string>
    <string name="increment_dice_count_desc">Augmenter le nombre de dés</string>
    <string name="decrement_dice_count_desc">Diminuer le nombre de dés</string>
    <string name="update_button">Mettre à jour</string>
    <string name="default_new_dice_set_name">Mon set de dés</string>
    <string name="set_active_dice_set_confirmation_title">Définir comme set de dés actif ?</string>
    <string name="set_active_dice_set_confirmation_message">Voulez-vous définir \"%1$s\" comme set de dés actif pour le lancer ?</string>
    <string name="confirm_set_active">Définir comme actif</string>
    <string name="cancel">Annuler</string>
    <string name="delete_dice_set_confirmation_title">Confirmer la suppression</string>
    <string name="delete_dice_set_confirmation_message">Êtes-vous sûr de vouloir supprimer le set \"%1$s\" ?</string>
    <string name="confirm_delete">Supprimer</string>
    <string name="copy_dice_set_desc">Copier le set de dés</string>
    <string name="copy_dice_set_confirmation_title">Copier le set ?</string>
    <string name="copy_dice_set_confirmation_message">Voulez-vous copier le set \"%1$s\" ?\n\nContenu :\n%2$s</string>
    <string name="confirm_copy">Copier</string>
    <string name="error_active_set_not_found">Erreur : Set de dés actif non trouvé. Veuillez en sélectionner ou en créer un depuis la gestion.</string>
    <string name="error_no_active_set">Aucun set de dés actif. Veuillez en sélectionner ou en créer un depuis la gestion.</string>
    <string name="error_cannot_roll_no_set_or_config">Lancer impossible : Aucun set actif ou configuration de dés vide.</string>
    <string name="dice_prompt_with_set">Prêt à lancer %1$s !</string>
    <string name="results_for_set">Résultats pour %1$s :</string>
    <string name="total_roll_value_format">Total : %1$d</string>
    <string name="unlock_all_dice_button">Tout déverrouiller</string>
    <string name="locked_dice_icon_description">Dés verrouillés</string>
    <string name="recent_activity_title">Activité récente</string>
    <string name="stats_dice_set_usage_title">Utilisation des sets de dés</string>
    <string name="stats_results_distribution_title">Distribution des résultats</string>
    <string name="stats_unknown_dice_set">Set inconnu</string>
>>>>>>> b13e86fc
</resources><|MERGE_RESOLUTION|>--- conflicted
+++ resolved
@@ -125,9 +125,6 @@
     <string name="stats_percentage_format">%.1f%%</string>
     <string name="menu_stats_description">Statistiques</string>
     <string name="game_stats_icon_description">Voir les statistiques du jeu</string>
-<<<<<<< HEAD
-    <string name="stats_screen_title_loading">Loading…</string>
-=======
     <string name="stats_screen_title_global_loading">Chargement…</string>
     <string name="stats_global_distribution_chart_title">Distribution globale des parties</string>
     <string name="stats_total_plays_for_game">Total de parties pour ce jeu : %d</string>
@@ -189,5 +186,4 @@
     <string name="stats_dice_set_usage_title">Utilisation des sets de dés</string>
     <string name="stats_results_distribution_title">Distribution des résultats</string>
     <string name="stats_unknown_dice_set">Set inconnu</string>
->>>>>>> b13e86fc
 </resources>