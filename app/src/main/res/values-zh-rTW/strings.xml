<?xml version="1.0" encoding="utf-8"?>
<resources>
    <string name="app_name">歐拉尼姆</string>

    <!-- MenuScreen.kt -->
    <string name="menu_button_magic_ball">神奇8號球</string>
    <string name="menu_button_coin_flip">擲硬幣</string>
    <string name="menu_button_rps">石頭、剪刀、布</string>
    <string name="menu_button_dice_roll">擲骰子</string>
    <string name="menu_settings_description">設定</string>
    <string name="menu_info_description">資訊</string>

    <!-- MagicBallViewModel specific strings -->
    <string name="magic_ball_initial_prompt_shake">搖晃裝置以獲得答案。</string>
    <string name="magic_ball_initial_prompt_no_accelerometer">搖晃裝置（未偵測到加速規）。</string>

    <!-- Magic Ball Answers -->
    <string-array name="magic_ball_possible_answers">
        <item>肯定是的。</item>
        <item>絕對如此。</item>
        <item>毫無疑問。</item>
        <item>是的，絕對是。</item>
        <item>你可以信賴它。</item>
        <item>在我看來，是的。</item>
        <item>很有可能。</item>
        <item>前景看好。</item>
        <item>是的。</item>
        <item>跡象顯示是的。</item>
        <item>答覆模糊，再試一次。</item>
        <item>稍後再問。</item>
        <item>現在最好不要告訴你。</item>
        <item>現在無法預測。</item>
        <item>專心再問一次。</item>
        <item>不要指望它。</item>
        <item>我的答覆是否定的。</item>
        <item>我的消息來源說不。</item>
        <item>前景不太好。</item>
        <item>非常可疑。</item>
    </string-array>

    <string name="magic_ball_screen_title">神奇魔球</string>
    <string name="magic_ball_accelerometer_not_available_ui_message">此裝置上無法使用加速規。</string>

    <!-- CoinFlipViewModel & CoinFlipScreen specific strings -->
    <string name="coin_flip_screen_title">擲硬幣</string>
    <string name="coin_flip_initial_prompt_shake">搖晃以擲硬幣！</string>
    <string name="coin_flip_initial_prompt_no_accelerometer">搖晃（未偵測到加速規）。</string>
    <string name="coin_flip_flipping_message">正在投擲…</string>
    <string name="coin_flip_result_heads">正面！</string>
    <string name="coin_flip_result_tails">反面！</string>
    <string name="coin_flip_accelerometer_not_available_ui_message">無法使用加速規擲硬幣。</string>
    <!-- Content descriptions for Coin Flip -->
    <string name="coin_flip_heads_icon_description">正面圖片</string>
    <string name="coin_flip_tails_icon_description">反面圖片</string>

    <!-- RockPaperScissorsViewModel & RockPaperScissorsScreen specific strings -->
    <string name="rps_screen_title">石頭、剪刀、布</string>
    <string name="rps_initial_prompt_shake">搖晃以開始遊戲！</string>
    <string name="rps_initial_prompt_no_accelerometer">搖晃（未偵測到加速規）。</string>
    <string name="rps_processing_message">石頭、剪刀、布…</string>
    <string name="rps_result_rock">石頭！</string>
    <string name="rps_result_paper">布！</string>
    <string name="rps_result_scissors">剪刀！</string>
    <string name="rps_accelerometer_not_available_ui_message">無法使用加速規進行遊戲。</string>

    <!-- Content descriptions for RPS icons -->
    <string name="rps_icon_description_rock">石頭圖示</string>
    <string name="rps_icon_description_paper">布圖示</string>
    <string name="rps_icon_description_scissors">剪刀圖示</string>
    <string name="general_content_description_empty">結果圖片</string>

    <!-- Dice Roll Screen -->
    <string name="dice_roll_screen_title">擲骰子</string>
    <string name="dice_initial_prompt_shake">搖晃以擲骰子！</string>
    <string name="dice_initial_prompt_no_accelerometer">使用下方按鈕擲骰子（無法使用加速規）。</string>
    <string name="dice_rolling_message">正在擲骰子…</string>
    <string name="dice_result_format">結果：%1$d</string>
    <string name="dice_accelerometer_not_available_ui_message">此裝置上無法使用加速規。搖晃功能將無法運作。</string>

    <!-- Content Descriptions for Dice Images -->
    <string name="dice_icon_description_1">骰子面顯示一點</string>
    <string name="dice_icon_description_2">骰子面顯示二點</string>
    <string name="dice_icon_description_3">骰子面顯示三點</string>
    <string name="dice_icon_description_4">骰子面顯示四點</string>
    <string name="dice_icon_description_5">骰子面顯示五點</string>
    <string name="dice_icon_description_6">骰子面顯示六點</string>
    <string name="dice_icon_description_empty">未顯示擲骰結果</string>

    <!-- Settings Screen -->
    <string name="settings_screen_title">設定</string>
    <string name="settings_screen_soon_message">即將推出…</string>
    <string name="settings_interaction_mode_title">互動模式</string>
    <string name="settings_interaction_mode_tap">輕觸以啟動</string>
    <string name="settings_interaction_mode_shake">搖晃以啟動</string>
    <string name="settings_interaction_mode_shake_unavailable">搖晃模式不可用（無加速規）。</string>
    <string name="settings_data_management_title">資料管理</string>
    <string name="settings_clear_stats_button">清除統計資料</string>
    <string name="settings_clear_stats_dialog_title">清除統計資料？</string>
    <string name="settings_clear_stats_dialog_message">所有遊戲統計資料將被永久刪除。此操作無法復原。</string>
    <string name="settings_clear_stats_dialog_confirm">確認</string>
    <string name="settings_clear_stats_for_game_dialog_title">清除 %1$s 的統計資料？</string>
    <string name="settings_clear_stats_for_game_dialog_message">您確定要刪除遊戲 %1$s 的所有統計資料嗎？此動作無法復原。</string>
    <string name="settings_clear_stats_for_game_title">清除遊戲統計資料</string>
    <string name="settings_select_game_placeholder">選取一個遊戲</string>
    <string name="settings_game_to_clear_label">要清除的遊戲</string>
    <string name="settings_clear_stats_for_selected_game_button">清除所選遊戲的統計資料</string>
    <string name="settings_all_games_option">所有遊戲</string>
    <string name="settings_clear_stats_for_all_games_dialog_title">清除所有遊戲統計資料？</string>
    <string name="settings_clear_stats_for_all_games_dialog_message">您確定要刪除所有遊戲統計資料嗎？此動作無法復原。</string>

    <!-- Generic Interaction Prompts (can be used across screens if needed) -->
    <string name="magic_ball_initial_prompt_generic">互動以獲得答案。</string>
    <string name="magic_ball_default_answer_if_empty" translatable="false" />
    <string name="magic_ball_no_interaction_method_active">沒有啟用的互動方法。請檢查設定。</string>
    <string name="magic_ball_content_description">神奇魔球圖片</string>
    <string name="coin_flip_initial_prompt_generic">互動以擲硬幣。</string>
    <string name="coin_flip_no_interaction_method_active">沒有啟用的互動方法。請檢查設定。</string>
    <string name="coin_flip_result_heads_image_description">顯示正面的硬幣圖片</string>
    <string name="coin_flip_result_tails_image_description">顯示反面的硬幣圖片</string>
    <string name="rps_initial_prompt_generic">互動以開始遊戲！</string>
    <string name="rps_no_interaction_method_active">沒有啟用的互動方法。請檢查設定。</string>
    <string name="dice_initial_prompt_generic">互動以擲骰子！</string>
    <string name="dice_no_interaction_method_active">沒有啟用的互動方法。請檢查設定。</string>

    <!-- InfoScreen (Corrected to English) -->
    <string name="informations">資訊</string>
    <string name="mes_informations_personnelles">我的個人資訊</string>
    <string name="d_veloppeur">開發者</string>
    <string name="site_web">網站</string>
    <string name="email">電子郵件</string>
    <string name="donate">贊助</string>
    <string name="retrouvez_moi_sur">在以下平台找到我：</string>
    <string name="linkedin_profile">LinkedIn 個人資料</string>
    <string name="behance_profile">Behance 個人資料</string>
    <string name="instagram_profile">Instagram 個人資料</string>
    <string name="facebook_profile">Facebook 個人資料</string>
    <string name="spotify_profile">Spotify 個人資料</string>
    <string name="steam_profile">Steam 個人資料</string>

    <!-- GameStatsViewModel -->
    <string name="stats_screen_title_global">全域統計</string>
    <string name="stats_screen_title_specific">統計：%1$s</string>
    <string name="stats_fallback_answer_display">預設答案</string>
    <string name="stats_no_data_available">目前沒有可用的統計資料。</string>
    <string name="stats_total_plays">總遊戲次數：%d</string>
    <string name="stats_count_format">數量：%d</string>
    <string name="stats_percentage_format">%.1f%%</string>
    <string name="menu_stats_description">統計</string>
    <string name="game_stats_icon_description">檢視遊戲統計</string>
<<<<<<< HEAD
    <string name="stats_screen_title_loading">Loading…</string>
=======
    <string name="stats_screen_title_global_loading">載入中…</string>
    <string name="stats_global_distribution_chart_title">全域遊戲分佈</string>
    <string name="stats_total_plays_for_game">此遊戲的總遊玩次數：%d</string>
    <string name="stats_no_history_available">此遊戲尚無歷史記錄。</string>
    <string name="stats_full_history_title">完整歷史記錄</string>
    <string name="bottom_nav_settings">設定</string>
    <string name="bottom_nav_stats">統計資料</string>
    <string name="bottom_nav_info">資訊</string>
    <string name="navigation_back_description">返回</string>
    <string name="create_dice_set_screen_title">建立骰子組</string>
    <string name="edit_dice_set_screen_title">編輯骰子組</string>
    <string name="dice_set_management_screen_title">管理骰子組</string>
    <string name="dice_set_create_new_set_desc">建立新的骰子組</string>
    <string name="dice_set_no_sets_available">沒有可用的骰子組。</string>
    <string name="dice_set_remove_from_favorites">從我的最愛移除</string>
    <string name="dice_set_add_to_favorites">加入我的最愛</string>
    <string name="dice_set_edit_set_desc">編輯骰子組</string>
    <string name="dice_set_delete_set_desc">刪除骰子組</string>
    <string name="dice_set_launch_set_desc">啟動骰子組</string>
    <string name="save_dice_set_desc">儲存骰子組</string>
    <string name="dice_set_name_label">骰子組名稱</string>
    <string name="dice_configurations_label">骰子設定</string>
    <string name="add_dice_button">新增骰子</string>
    <string name="add_dice_config_desc">新增骰子設定</string>
    <string name="no_dice_configs_yet">尚未設定骰子。按一下「新增骰子」以開始。</string>
    <string name="remove_dice_config_desc">移除此骰子設定</string>
    <string name="dice_type_label">骰子類型</string>
    <string name="quantity_label">數量</string>
    <string name="confirm_add_to_set_button">新增至骰子組</string>
    <string name="error_set_name_empty">骰子組名稱不能為空。</string>
    <string name="error_no_dice_configs">請至少新增一個骰子設定。</string>
    <string name="error_invalid_dice_count">請輸入有效的骰子數量 (大於 0)。</string>
    <string name="error_no_dice_configs_suffix">(錯誤：請至少新增一個。)</string>
    <string name="navigate_back_desc">返回上一頁</string>
    <string name="increment_dice_count_desc">增加骰子數量</string>
    <string name="decrement_dice_count_desc">減少骰子數量</string>
    <string name="update_button">更新</string>
    <string name="default_new_dice_set_name">我的骰子組</string>
    <string name="set_active_dice_set_confirmation_title">設定為目前骰子組？</string>
    <string name="set_active_dice_set_confirmation_message">要將「%1$s」設定為擲骰用的目前骰子組嗎？</string>
    <string name="confirm_set_active">設定為目前</string>
    <string name="cancel">取消</string>
    <string name="delete_dice_set_confirmation_title">確認刪除</string>
    <string name="delete_dice_set_confirmation_message">確定要刪除骰子組「%1$s」嗎？</string>
    <string name="confirm_delete">刪除</string>
    <string name="copy_dice_set_desc">複製骰子組</string>
    <string name="copy_dice_set_confirmation_title">複製骰子組？</string>
    <string name="copy_dice_set_confirmation_message">要複製骰子組「%1$s」嗎？\n\n內容：\n%2$s</string>
    <string name="confirm_copy">複製</string>
    <string name="error_active_set_not_found">錯誤：找不到目前骰子組。請從管理中選取或建立一個。</string>
    <string name="error_no_active_set">沒有目前骰子組。請從管理中選取或建立一個。</string>
    <string name="error_cannot_roll_no_set_or_config">無法擲骰：沒有目前骰子組或骰子設定為空。</string>
    <string name="dice_prompt_with_set">準備擲出 %1$s！</string>
    <string name="results_for_set">%1$s 的結果：</string>
    <string name="total_roll_value_format">總計：%1$d</string>
    <string name="unlock_all_dice_button">全部解鎖</string>
    <string name="locked_dice_icon_description">已鎖定的骰子</string>
    <string name="recent_activity_title">最近活動</string>
    <string name="stats_dice_set_usage_title">骰子組使用情況</string>
    <string name="stats_results_distribution_title">結果分佈</string>
    <string name="stats_unknown_dice_set">未知骰子組</string>
>>>>>>> b13e86fc
</resources><|MERGE_RESOLUTION|>--- conflicted
+++ resolved
@@ -3,6 +3,7 @@
     <string name="app_name">歐拉尼姆</string>
 
     <!-- MenuScreen.kt -->
+    <string name="menu_title_header" translatable="false">Oraknium</string>
     <string name="menu_button_magic_ball">神奇8號球</string>
     <string name="menu_button_coin_flip">擲硬幣</string>
     <string name="menu_button_rps">石頭、剪刀、布</string>
@@ -13,6 +14,7 @@
     <!-- MagicBallViewModel specific strings -->
     <string name="magic_ball_initial_prompt_shake">搖晃裝置以獲得答案。</string>
     <string name="magic_ball_initial_prompt_no_accelerometer">搖晃裝置（未偵測到加速規）。</string>
+    <string name="magic_ball_shuffling_message" translatable="false">…</string>
 
     <!-- Magic Ball Answers -->
     <string-array name="magic_ball_possible_answers">
@@ -147,9 +149,6 @@
     <string name="stats_percentage_format">%.1f%%</string>
     <string name="menu_stats_description">統計</string>
     <string name="game_stats_icon_description">檢視遊戲統計</string>
-<<<<<<< HEAD
-    <string name="stats_screen_title_loading">Loading…</string>
-=======
     <string name="stats_screen_title_global_loading">載入中…</string>
     <string name="stats_global_distribution_chart_title">全域遊戲分佈</string>
     <string name="stats_total_plays_for_game">此遊戲的總遊玩次數：%d</string>
@@ -211,5 +210,4 @@
     <string name="stats_dice_set_usage_title">骰子組使用情況</string>
     <string name="stats_results_distribution_title">結果分佈</string>
     <string name="stats_unknown_dice_set">未知骰子組</string>
->>>>>>> b13e86fc
 </resources>