--- conflicted
+++ resolved
@@ -145,10 +145,6 @@
     <string name="stats_percentage_format">%.1f%%</string>
     <string name="menu_stats_description">الإحصائيات</string>
     <string name="game_stats_icon_description">عرض إحصائيات اللعبة</string>
-<<<<<<< HEAD
-    <string name="stats_screen_title_loading">Loading…</string>
-
-=======
     <string name="stats_screen_title_global_loading">جار التحميل…</string>
     <string name="stats_global_distribution_chart_title">توزيع الألعاب العالمي</string>
     <string name="stats_total_plays_for_game">إجمالي مرات اللعب لهذه اللعبة: %d</string>
@@ -210,5 +206,4 @@
     <string name="stats_dice_set_usage_title">استخدام مجموعة النرد</string>
     <string name="stats_results_distribution_title">توزيع النتائج</string>
     <string name="stats_unknown_dice_set">مجموعة غير معروفة</string>
->>>>>>> b13e86fc
 </resources>