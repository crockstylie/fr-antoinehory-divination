--- conflicted
+++ resolved
@@ -3,6 +3,7 @@
     <string name="app_name">Oraknium</string>
 
     <!-- MenuScreen.kt -->
+    <string name="menu_title_header" translatable="false">Oraknium</string>
     <string name="menu_button_magic_ball">Magična kugla 8</string>
     <string name="menu_button_coin_flip">Bacanje novčića</string>
     <string name="menu_button_rps">Kamen, škare, papir</string>
@@ -13,6 +14,7 @@
     <!-- MagicBallViewModel specific strings -->
     <string name="magic_ball_initial_prompt_shake">Protresite uređaj da biste dobili odgovor.</string>
     <string name="magic_ball_initial_prompt_no_accelerometer">Protresite uređaj (akcelerometar nije otkriven).</string>
+    <string name="magic_ball_shuffling_message" translatable="false">…</string>
 
     <!-- Magic Ball Answers -->
     <string-array name="magic_ball_possible_answers">
@@ -147,9 +149,6 @@
     <string name="stats_percentage_format">%.1f%%</string>
     <string name="menu_stats_description">Statistika</string>
     <string name="game_stats_icon_description">Prikaži statistiku igre</string>
-<<<<<<< HEAD
-    <string name="stats_screen_title_loading">Loading…</string>
-=======
     <string name="stats_screen_title_global_loading">Učitavanje…</string>
     <string name="stats_global_distribution_chart_title">Globalna distribucija igara</string>
     <string name="stats_total_plays_for_game">Ukupno igara za ovu igru: %d</string>
@@ -211,5 +210,4 @@
     <string name="stats_dice_set_usage_title">Korištenje setova kockica</string>
     <string name="stats_results_distribution_title">Raspodjela rezultata</string>
     <string name="stats_unknown_dice_set">Nepoznati set</string>
->>>>>>> b13e86fc
 </resources>