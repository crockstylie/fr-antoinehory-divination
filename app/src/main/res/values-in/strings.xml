--- conflicted
+++ resolved
@@ -132,10 +132,6 @@
     <string name="stats_percentage_format">%.1f%%</string>
     <string name="menu_stats_description">Statistik</string>
     <string name="game_stats_icon_description">Lihat statistik game</string>
-<<<<<<< HEAD
-    <string name="stats_screen_title_loading">Loading…</string>
-
-=======
     <string name="stats_screen_title_global_loading">Memuat…</string>
     <string name="stats_global_distribution_chart_title">Distribusi Game Global</string>
     <string name="stats_total_plays_for_game">Total permainan untuk game ini: %d</string>
@@ -197,5 +193,4 @@
     <string name="stats_dice_set_usage_title">Penggunaan Set Dadu</string>
     <string name="stats_results_distribution_title">Distribusi Hasil</string>
     <string name="stats_unknown_dice_set">Set Tidak Dikenal</string>
->>>>>>> b13e86fc
 </resources>