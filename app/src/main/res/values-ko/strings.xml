<?xml version="1.0" encoding="utf-8"?>
<resources>
    <string name="app_name">Oraknium</string>

    <!-- MenuScreen.kt -->
    <!-- <string name="menu_title_header" translatable="false">Oraknium</string> --> <!-- 원본에 따라 번역하지 않는 것으로 가정 -->
    <string name="menu_button_magic_ball">매직 8볼</string>
    <string name="menu_button_coin_flip">동전 던지기</string>
    <string name="menu_button_rps">가위바위보</string>
    <string name="menu_button_dice_roll">주사위 굴리기</string>
    <string name="menu_settings_description">설정</string>
    <string name="menu_info_description">정보</string>

    <!-- MagicBallViewModel specific strings -->
    <string name="magic_ball_initial_prompt_shake">답변을 얻으려면 기기를 흔드세요.</string>
    <string name="magic_ball_initial_prompt_no_accelerometer">기기를 흔드세요 (가속도계가 감지되지 않음).</string>
    <!-- <string name="magic_ball_shuffling_message" translatable="false">…</string> --> <!-- 원본에 따라 번역하지 않는 것으로 가정 -->

    <!-- Magic Ball Answers -->
    <string-array name="magic_ball_possible_answers">
        <item>확실합니다.</item>
        <item>분명히 그렇습니다.</item>
        <item>의심의 여지가 없습니다.</item>
        <item>네, 물론입니다.</item>
        <item>믿어도 좋습니다.</item>
        <item>제가 보기엔, 네.</item>
        <item>아마도요.</item>
        <item>전망이 좋습니다.</item>
        <item>네.</item>
        <item>징조가 \'예\'를 가리킵니다.</item>
        <item>답변이 애매합니다, 다시 시도하세요.</item>
        <item>나중에 다시 물어보세요.</item>
        <item>지금은 말하지 않는 것이 좋겠습니다.</item>
        <item>지금은 예측할 수 없습니다.</item>
        <item>집중해서 다시 물어보세요.</item>
        <item>기대하지 마세요.</item>
        <item>제 대답은 \'아니오\'입니다.</item>
        <item>제 정보통에 따르면 \'아니오\'입니다.</item>
        <item>전망이 좋지 않습니다.</item>
        <item>매우 의심스럽습니다.</item>
    </string-array>

    <string name="magic_ball_screen_title">매직볼</string>
    <string name="magic_ball_accelerometer_not_available_ui_message">이 기기에서는 가속도계를 사용할 수 없습니다.</string>

    <!-- CoinFlipViewModel & CoinFlipScreen specific strings -->
    <string name="coin_flip_screen_title">동전 던지기</string>
    <string name="coin_flip_initial_prompt_shake">흔들어서 동전을 던지세요!</string>
    <string name="coin_flip_initial_prompt_no_accelerometer">흔드세요 (가속도계가 감지되지 않음).</string>
    <string name="coin_flip_flipping_message">던지는 중…</string>
    <string name="coin_flip_result_heads">앞면!</string>
    <string name="coin_flip_result_tails">뒷면!</string>
    <string name="coin_flip_accelerometer_not_available_ui_message">동전을 던지기 위한 가속도계를 사용할 수 없습니다.</string>
    <!-- Content descriptions for Coin Flip -->
    <string name="coin_flip_heads_icon_description">앞면 이미지</string>
    <string name="coin_flip_tails_icon_description">뒷면 이미지</string>

    <!-- RockPaperScissorsViewModel & RockPaperScissorsScreen specific strings -->
    <string name="rps_screen_title">가위바위보</string>
    <string name="rps_initial_prompt_shake">흔들어서 플레이하세요!</string>
    <string name="rps_initial_prompt_no_accelerometer">흔드세요 (가속도계가 감지되지 않음).</string>
    <string name="rps_processing_message">가위, 바위, 보…</string>
    <string name="rps_result_rock">바위!</string>
    <string name="rps_result_paper">보!</string>
    <string name="rps_result_scissors">가위!</string>
    <string name="rps_accelerometer_not_available_ui_message">플레이를 위한 가속도계를 사용할 수 없습니다.</string>

    <!-- Content descriptions for RPS icons -->
    <string name="rps_icon_description_rock">바위 아이콘</string>
    <string name="rps_icon_description_paper">보 아이콘</string>
    <string name="rps_icon_description_scissors">가위 아이콘</string>
    <string name="general_content_description_empty">결과 이미지</string> <!-- 필요시 대체 문구 -->

    <!-- Dice Roll Screen -->
    <string name="dice_roll_screen_title">주사위 굴리기</string>
    <string name="dice_initial_prompt_shake">흔들어서 주사위를 굴리세요!</string>
    <string name="dice_initial_prompt_no_accelerometer">아래 버튼을 사용하여 주사위를 굴리세요 (가속도계 사용 불가).</string>
    <string name="dice_rolling_message">주사위 굴리는 중…</string>
    <string name="dice_result_format">결과: %1$d</string> <!-- %1$d는 주사위 숫자로 대체됩니다 -->
    <string name="dice_accelerometer_not_available_ui_message">이 기기에서는 가속도계를 사용할 수 없습니다. 흔들어도 작동하지 않습니다.</string>

    <!-- Content Descriptions for Dice Images -->
    <string name="dice_icon_description_1">주사위 면 1</string>
    <string name="dice_icon_description_2">주사위 면 2</string>
    <string name="dice_icon_description_3">주사위 면 3</string>
    <string name="dice_icon_description_4">주사위 면 4</string>
    <string name="dice_icon_description_5">주사위 면 5</string>
    <string name="dice_icon_description_6">주사위 면 6</string>
    <string name="dice_icon_description_empty">주사위 결과가 표시되지 않음</string>

    <string name="magic_ball_initial_prompt_generic">상호작용하여 답변을 받으세요.</string>
    <string name="magic_ball_no_interaction_method_active">활성화된 상호작용 방법이 없습니다. 설정을 확인하세요.</string>
    <string name="magic_ball_content_description">마법의 공 이미지</string>
    <string name="coin_flip_initial_prompt_generic">상호작용하여 동전을 던지세요.</string>
    <string name="coin_flip_no_interaction_method_active">활성화된 상호작용 방법이 없습니다. 설정을 확인하세요.</string>
    <string name="coin_flip_result_heads_image_description">동전 앞면 이미지</string>
    <string name="coin_flip_result_tails_image_description">동전 뒷면 이미지</string>
    <string name="rps_initial_prompt_generic">상호작용하여 플레이하세요!</string>
    <string name="rps_no_interaction_method_active">활성화된 상호작용 방법이 없습니다. 설정을 확인하세요.</string>
    <string name="dice_initial_prompt_generic">상호작용하여 주사위를 굴리세요!</string>
    <string name="dice_no_interaction_method_active">활성화된 상호작용 방법이 없습니다. 설정을 확인하세요.</string>
    <string name="informations">정보</string>
    <string name="mes_informations_personnelles">내 개인 정보</string>
    <string name="d_veloppeur">개발자</string>
    <string name="site_web">웹사이트</string>
    <string name="email">이메일</string>
    <string name="donate">기부하기</string>
    <string name="retrouvez_moi_sur">소셜 미디어:</string>
    <string name="linkedin_profile">LinkedIn 프로필</string>
    <string name="behance_profile">Behance 프로필</string>
    <string name="instagram_profile">Instagram 프로필</string>
    <string name="facebook_profile">Facebook 프로필</string>
    <string name="spotify_profile">Spotify 프로필</string>
    <string name="steam_profile">Steam 프로필</string>

    <!-- Settings Screen -->
    <string name="settings_screen_title">설정</string>
    <string name="settings_screen_soon_message">곧…</string>
    <string name="settings_interaction_mode_title">상호작용 모드</string>
    <string name="settings_interaction_mode_tap">탭하여 실행</string>
    <string name="settings_interaction_mode_shake">흔들어서 실행</string>
    <string name="settings_interaction_mode_shake_unavailable">흔들기 모드를 사용할 수 없습니다 (가속도계 없음).</string>
    <string name="settings_data_management_title">데이터 관리</string>
    <string name="settings_clear_stats_button">통계 지우기</string>
    <string name="settings_clear_stats_dialog_title">통계를 지우시겠습니까?</string>
    <string name="settings_clear_stats_dialog_message">모든 게임 통계 데이터가 영구적으로 삭제됩니다. 이 작업은 되돌릴 수 없습니다.</string>
    <string name="settings_clear_stats_dialog_confirm">확인</string>
    <string name="settings_clear_stats_for_game_dialog_title">%1$s 통계 지우기</string>
    <string name="settings_clear_stats_for_game_dialog_message">%1$s 게임의 모든 통계를 삭제하시겠습니까? 이 작업은 취소할 수 없습니다.</string>
    <string name="settings_clear_stats_for_game_title">게임 통계 지우기</string>
    <string name="settings_select_game_placeholder">게임 선택</string>
    <string name="settings_game_to_clear_label">지울 게임</string>
    <string name="settings_clear_stats_for_selected_game_button">선택한 게임 지우기</string>
    <string name="settings_all_games_option">모든 게임</string>
    <string name="settings_clear_stats_for_all_games_dialog_title">모든 게임 통계 지우기</string>
    <string name="settings_clear_stats_for_all_games_dialog_message">모든 게임 통계를 삭제하시겠습니까? 이 작업은 취소할 수 없습니다.</string>

    <!-- GameStatsViewModel -->
    <string name="stats_screen_title_global">전체 통계</string>
    <string name="stats_screen_title_specific">통계: %1$s</string>
    <string name="stats_fallback_answer_display">기본 답변</string>
    <string name="stats_no_data_available">현재 통계가 없습니다.</string>
    <string name="stats_total_plays">총 플레이 횟수: %d</string>
    <string name="stats_count_format">수량: %d</string>
    <string name="stats_percentage_format">%.1f%%</string>
    <string name="menu_stats_description">통계</string>
    <string name="game_stats_icon_description">게임 통계 보기</string>
<<<<<<< HEAD
    <string name="stats_screen_title_loading">Loading…</string>
=======
    <string name="stats_screen_title_global_loading">로드 중…</string>
    <string name="stats_global_distribution_chart_title">글로벌 게임 분포</string>
    <string name="stats_total_plays_for_game">이 게임의 총 플레이 횟수: %d</string>
    <string name="stats_no_history_available">이 게임에 대한 기록이 아직 없습니다.</string>
    <string name="stats_full_history_title">전체 기록</string>
    <string name="bottom_nav_settings">설정</string>
    <string name="bottom_nav_stats">통계</string>
    <string name="bottom_nav_info">정보</string>
    <string name="navigation_back_description">뒤로</string>
    <string name="create_dice_set_screen_title">주사위 세트 만들기</string>
    <string name="edit_dice_set_screen_title">주사위 세트 편집</string>
    <string name="dice_set_management_screen_title">주사위 세트 관리</string>
    <string name="dice_set_create_new_set_desc">새 주사위 세트 만들기</string>
    <string name="dice_set_no_sets_available">사용 가능한 주사위 세트가 없습니다.</string>
    <string name="dice_set_remove_from_favorites">즐겨찾기에서 제거</string>
    <string name="dice_set_add_to_favorites">즐겨찾기에 추가</string>
    <string name="dice_set_edit_set_desc">주사위 세트 편집</string>
    <string name="dice_set_delete_set_desc">주사위 세트 삭제</string>
    <string name="dice_set_launch_set_desc">주사위 세트 시작</string>
    <string name="save_dice_set_desc">주사위 세트 저장</string>
    <string name="dice_set_name_label">세트 이름</string>
    <string name="dice_configurations_label">주사위 구성</string>
    <string name="add_dice_button">주사위 추가</string>
    <string name="add_dice_config_desc">새 주사위 구성 추가</string>
    <string name="no_dice_configs_yet">아직 구성된 주사위가 없습니다. 시작하려면 "주사위 추가"를 클릭하세요.</string>
    <string name="remove_dice_config_desc">이 주사위 구성 제거</string>
    <string name="dice_type_label">주사위 유형</string>
    <string name="quantity_label">수량</string>
    <string name="confirm_add_to_set_button">세트에 추가</string>
    <string name="error_set_name_empty">세트 이름은 비워 둘 수 없습니다.</string>
    <string name="error_no_dice_configs">하나 이상의 주사위 구성을 추가하십시오.</string>
    <string name="error_invalid_dice_count">유효한 주사위 개수를 입력하십시오 (0보다 큼).</string>
    <string name="error_no_dice_configs_suffix">(오류: 하나 이상 추가하십시오.)</string>
    <string name="navigate_back_desc">뒤로 이동</string>
    <string name="increment_dice_count_desc">주사위 개수 늘리기</string>
    <string name="decrement_dice_count_desc">주사위 개수 줄이기</string>
    <string name="update_button">업데이트</string>
    <string name="default_new_dice_set_name">내 주사위 세트</string>
    <string name="set_active_dice_set_confirmation_title">활성 주사위 세트로 설정하시겠습니까?</string>
    <string name="set_active_dice_set_confirmation_message">\"%1$s\"을(를) 굴릴 활성 주사위 세트로 설정하시겠습니까?</string>
    <string name="confirm_set_active">활성으로 설정</string>
    <string name="cancel">취소</string>
    <string name="delete_dice_set_confirmation_title">삭제 확인</string>
    <string name="delete_dice_set_confirmation_message">\"%1$s\" 세트를 정말로 삭제하시겠습니까?</string>
    <string name="confirm_delete">삭제</string>
    <string name="copy_dice_set_desc">주사위 세트 복사</string>
    <string name="copy_dice_set_confirmation_title">세트를 복사하시겠습니까?</string>
    <string name="copy_dice_set_confirmation_message">\"%1$s\" 세트를 복사하시겠습니까?\n\n내용:\n%2$s</string>
    <string name="confirm_copy">복사</string>
    <string name="error_active_set_not_found">오류: 활성 주사위 세트를 찾을 수 없습니다. 관리에서 선택하거나 만드십시오.</string>
    <string name="error_no_active_set">활성 주사위 세트가 없습니다. 관리에서 선택하거나 만드십시오.</string>
    <string name="error_cannot_roll_no_set_or_config">굴릴 수 없음: 활성 세트가 없거나 주사위 구성이 비어 있습니다.</string>
    <string name="dice_prompt_with_set">%1$s을(를) 굴릴 준비가 되었습니다!</string>
    <string name="results_for_set">%1$s에 대한 결과:</string>
    <string name="total_roll_value_format">총계: %1$d</string>
    <string name="unlock_all_dice_button">모두 잠금 해제</string>
    <string name="locked_dice_icon_description">잠긴 주사위</string>
    <string name="recent_activity_title">최근 활동</string>
    <string name="stats_dice_set_usage_title">주사위 세트 사용량</string>
    <string name="stats_results_distribution_title">결과 분포</string>
    <string name="stats_unknown_dice_set">알 수 없는 세트</string>
>>>>>>> b13e86fc
</resources><|MERGE_RESOLUTION|>--- conflicted
+++ resolved
@@ -145,9 +145,6 @@
     <string name="stats_percentage_format">%.1f%%</string>
     <string name="menu_stats_description">통계</string>
     <string name="game_stats_icon_description">게임 통계 보기</string>
-<<<<<<< HEAD
-    <string name="stats_screen_title_loading">Loading…</string>
-=======
     <string name="stats_screen_title_global_loading">로드 중…</string>
     <string name="stats_global_distribution_chart_title">글로벌 게임 분포</string>
     <string name="stats_total_plays_for_game">이 게임의 총 플레이 횟수: %d</string>
@@ -209,5 +206,4 @@
     <string name="stats_dice_set_usage_title">주사위 세트 사용량</string>
     <string name="stats_results_distribution_title">결과 분포</string>
     <string name="stats_unknown_dice_set">알 수 없는 세트</string>
->>>>>>> b13e86fc
 </resources>