package fr.antoinehory.divination.ui.screens

import androidx.compose.foundation.Canvas
import androidx.compose.foundation.background
import androidx.compose.foundation.layout.*
import androidx.compose.foundation.lazy.LazyColumn
import androidx.compose.foundation.lazy.items
import androidx.compose.material3.*
import androidx.compose.runtime.Composable
import androidx.compose.runtime.LaunchedEffect
import androidx.compose.runtime.collectAsState
import androidx.compose.runtime.getValue
import androidx.compose.runtime.remember
import androidx.compose.ui.Alignment
import androidx.compose.ui.Modifier
<<<<<<< HEAD
import androidx.compose.ui.graphics.Color // Pour MaterialTheme.colorScheme
=======
import androidx.compose.ui.geometry.Offset
import androidx.compose.ui.geometry.Size
import androidx.compose.ui.graphics.Color
import androidx.compose.ui.graphics.drawscope.Stroke
import androidx.compose.ui.graphics.nativeCanvas
import androidx.compose.ui.graphics.toArgb
import androidx.compose.ui.graphics.lerp
>>>>>>> b13e86fc
import androidx.compose.ui.platform.LocalContext
import androidx.compose.ui.platform.LocalDensity
import androidx.compose.ui.res.stringResource
import androidx.compose.ui.text.font.FontWeight
import androidx.compose.ui.text.style.TextAlign
import androidx.compose.ui.tooling.preview.Preview
import androidx.compose.ui.unit.Dp
import androidx.compose.ui.unit.dp
import androidx.compose.ui.unit.sp
import androidx.lifecycle.viewmodel.compose.viewModel
import fr.antoinehory.divination.DivinationApplication
import fr.antoinehory.divination.R
import fr.antoinehory.divination.data.model.GameType
import fr.antoinehory.divination.ui.common.AppScaffold
import fr.antoinehory.divination.ui.common.FullGameHistoryList // Importé depuis ui.common
import fr.antoinehory.divination.ui.common.defaultLogResultFormatter // Importé depuis ui.common (GameHistoryDisplay.kt)
import fr.antoinehory.divination.ui.theme.DivinationAppTheme
<<<<<<< HEAD
=======
import fr.antoinehory.divination.ui.theme.OrakniumBackground
import fr.antoinehory.divination.ui.theme.OrakniumGold
>>>>>>> b13e86fc
import fr.antoinehory.divination.viewmodels.GameGlobalShareEntry
import fr.antoinehory.divination.viewmodels.GameStatsData
import fr.antoinehory.divination.viewmodels.GameStatsViewModel
import fr.antoinehory.divination.viewmodels.GameStatsViewModelFactory
import fr.antoinehory.divination.viewmodels.StatItem
import android.graphics.Paint as AndroidPaint
import java.util.Date // Pour la Preview

// --- Fonctions utilitaires et pour les graphiques ---
fun getStatItemColors(
    statItems: List<StatItem>,
    startColor: Color,
    endColor: Color
): Map<String, Color> {
    if (statItems.isEmpty()) return emptyMap()
    val sortedItems = statItems.sortedByDescending { it.percentage }
    val colors = mutableMapOf<String, Color>()
    sortedItems.forEachIndexed { index, item ->
        val fraction = if (sortedItems.size > 1) {
            index.toFloat() / (sortedItems.size - 1).toFloat()
        } else {
            0.5f
        }
        colors[item.resultKey] = lerp(startColor, endColor, fraction)
    }
    return colors
}

@Composable
fun GameResultPieChart(
    statItems: List<StatItem>,
    modifier: Modifier = Modifier,
    startColor: Color = OrakniumGold,
    endColor: Color = OrakniumBackground,
    borderColor: Color = OrakniumGold,
    borderWidthDp: Dp = 1.5.dp
) {
    if (statItems.isEmpty()) return

    val sortedItems = statItems.sortedByDescending { it.percentage }
    val totalCount = sortedItems.sumOf { it.count }.toFloat().coerceAtLeast(0.001f)
    val density = LocalDensity.current
    val borderWidthPx = with(density) { borderWidthDp.toPx() }

    Box(modifier = modifier
        .aspectRatio(1f)
        .padding(8.dp)
    ) {
        Canvas(modifier = Modifier.fillMaxSize()) {
            var currentStartAngle = -90f

            sortedItems.forEachIndexed { index, item ->
                val sweepAngle = if (totalCount > 0f) {
                    (item.count.toFloat() / totalCount) * 360f
                } else {
                    0f
                }
                val fraction = if (sortedItems.size > 1) {
                    index.toFloat() / (sortedItems.size - 1).toFloat()
                } else { 0.5f }
                val sliceColor = lerp(startColor, endColor, fraction)

                if (sweepAngle > 0f) {
                    drawArc(
                        color = sliceColor,
                        startAngle = currentStartAngle,
                        sweepAngle = sweepAngle,
                        useCenter = true
                    )
                }
                currentStartAngle += sweepAngle
            }

            if (borderWidthPx > 0f) {
                drawArc(
                    color = borderColor,
                    startAngle = -90f,
                    sweepAngle = 360f,
                    useCenter = false,
                    style = Stroke(width = borderWidthPx)
                )
            }
        }
    }
}

// --- Écran principal et ses composants ---

// Vico Imports - Alignés avec les exemples v2.1.3
import com.patrykandpatrick.vico.compose.cartesian.CartesianChartHost
import com.patrykandpatrick.vico.compose.cartesian.axis.rememberBottomAxis // Corrigé
import com.patrykandpatrick.vico.compose.cartesian.axis.rememberStartAxis // Corrigé
import com.patrykandpatrick.vico.compose.cartesian.layer.rememberColumnCartesianLayer
import com.patrykandpatrick.vico.compose.cartesian.rememberCartesianChart
import com.patrykandpatrick.vico.compose.common.component.rememberLineComponent
import com.patrykandpatrick.vico.compose.common.component.rememberTextComponent
import com.patrykandpatrick.vico.core.cartesian.data.CartesianChartModelProducer
import com.patrykandpatrick.vico.core.cartesian.data.CartesianValueFormatter
import com.patrykandpatrick.vico.core.cartesian.data.columnSeries
import com.patrykandpatrick.vico.core.cartesian.layer.ColumnCartesianLayer // Pour ColumnProvider
import com.patrykandpatrick.vico.core.common.Dimensions // Pour le padding des TextComponent Vico

import kotlin.math.roundToInt


@Composable
fun GameStatsScreen(
    onNavigateBack: () -> Unit,
    specificGameType: GameType?
) {
    val context = LocalContext.current
    val application = context.applicationContext as DivinationApplication
    val launchLogRepository = application.launchLogRepository

    val viewModel: GameStatsViewModel = viewModel(
        factory = GameStatsViewModelFactory(application, launchLogRepository, specificGameType)
    )

    val statsData by viewModel.statsData.collectAsState()
    val globalGameShares by viewModel.globalGameSharesData.collectAsState()
<<<<<<< HEAD

    AppScaffold(
        title = statsData?.title ?: stringResource(id = R.string.stats_screen_title_loading), // "Loading statistics..."
=======
    val fullHistory by viewModel.fullHistoryLogs.collectAsState()

    AppScaffold(
        title = statsData?.title ?: stringResource(id = R.string.stats_screen_title_global_loading),
>>>>>>> b13e86fc
        canNavigateBack = true,
        onNavigateBack = onNavigateBack
    ) { paddingValues ->
        GameStatsContent(
            statsData = statsData,
            globalGameShares = globalGameShares,
            specificGameType = specificGameType,
<<<<<<< HEAD
=======
            fullHistoryForSpecificGame = fullHistory,
>>>>>>> b13e86fc
            modifier = Modifier.padding(paddingValues)
        )
    }
}

@Composable
fun GameStatsContent(
    statsData: GameStatsData?,
    globalGameShares: List<GameGlobalShareEntry>,
    specificGameType: GameType?,
<<<<<<< HEAD
=======
    fullHistoryForSpecificGame: List<fr.antoinehory.divination.data.database.entity.LaunchLog>,
>>>>>>> b13e86fc
    modifier: Modifier = Modifier
) {
    if (statsData == null) {
        Box(modifier = modifier.fillMaxSize(), contentAlignment = Alignment.Center) {
            CircularProgressIndicator()
        }
        return
    }

<<<<<<< HEAD
    Column(modifier = modifier.fillMaxSize()) {
        if (statsData.isEmpty) {
            Box(
                modifier = Modifier
                    .fillMaxSize()
                    .weight(1f),
                contentAlignment = Alignment.Center
            ) {
                Text(
                    text = stringResource(R.string.stats_no_data_available), // "No statistics data available."
                    style = MaterialTheme.typography.bodyLarge,
                    textAlign = TextAlign.Center
                )
            }
            return@Column
        }

        LazyColumn(
            modifier = Modifier
                .weight(1f)
                .padding(horizontal = 16.dp)
        ) {
            if (specificGameType == null && globalGameShares.isNotEmpty()) {
                item {
                    Text(
                        text = stringResource(R.string.stats_global_share_chart_title), // "Plays distribution by game"
                        style = MaterialTheme.typography.titleMedium,
                        modifier = Modifier.padding(bottom = 8.dp, top = 8.dp)
=======
    LazyColumn(
        modifier = modifier
            .fillMaxSize()
            .padding(horizontal = 16.dp)
    ) {
        if (statsData.totalPlays > 0) {
            item {
                Text(
                    text = stringResource(R.string.stats_total_plays, statsData.totalPlays),
                    style = MaterialTheme.typography.titleLarge,
                    modifier = Modifier.padding(top = 16.dp, bottom = 8.dp)
                )
            }
        }

        val chartShown = specificGameType == null && globalGameShares.isNotEmpty()
        if (chartShown) {
            item {
                Text(
                    text = stringResource(R.string.stats_global_distribution_chart_title),
                    style = MaterialTheme.typography.titleLarge,
                    modifier = Modifier.padding(top = if (statsData.totalPlays > 0) 8.dp else 16.dp, bottom = 8.dp)
                )
                GlobalDistributionChart(chartEntries = globalGameShares)
                Spacer(modifier = Modifier.height(16.dp))
                HorizontalDivider(modifier = Modifier.padding(vertical = 8.dp))
            }
        }

        if (statsData.statItems.isEmpty()) {
            if (statsData.totalPlays == 0) { // Uniquement si aucun jeu n'a été joué du tout
                item {
                    Box(
                        modifier = Modifier
                            .fillParentMaxSize() // Prend toute la place restante dans la LazyColumn
                            .padding(top = if (chartShown) 16.dp else 0.dp),
                        contentAlignment = Alignment.Center
                    ) {
                        Text(
                            text = stringResource(R.string.stats_no_data_available),
                            style = MaterialTheme.typography.bodyMedium,
                            textAlign = TextAlign.Center
                        )
                    }
                }
            }
            // S'il n'y a pas de statItems, il n'y a rien d'autre à afficher dans cette section.
            // Si specificGameType != null et fullHistoryForSpecificGame est vide,
            // FullGameHistoryList affichera son propre message "pas d'historique".
            // Nous devons toujours inclure la section de l'historique si c'est un écran spécifique.
            if (specificGameType != null) {
                item {
                    Spacer(modifier = Modifier.height(24.dp))
                    FullGameHistoryList(
                        logs = fullHistoryForSpecificGame, // Sera vide si aucune donnée
                        logResultFormatter = defaultLogResultFormatter(),
                        modifier = Modifier.heightIn(max = 300.dp) // Crucial
                    )
                    Spacer(modifier = Modifier.height(16.dp))
                }
            }
            return@LazyColumn
        }


        // Cette section ne sera atteinte que si statsData.statItems n'est PAS vide.
        val displayItems = statsData.statItems
        val shouldGroupByGame = specificGameType == null

        if (shouldGroupByGame) { // Cas Global
            val groupedByGame = displayItems.groupBy { it.gameType }
            groupedByGame.entries.forEachIndexed { groupIndex, (gameType, itemsInGroup) ->
                // Pas besoin de vérifier itemsInGroup.isNotEmpty() ici car displayItems n'est pas vide
                val itemColors = getStatItemColors(itemsInGroup, OrakniumGold, OrakniumBackground)
                val totalPlaysForThisGame = itemsInGroup.sumOf { it.count }
                item {
                    Text(
                        text = LocalContext.current.getString(gameType.displayNameResourceId),
                        style = MaterialTheme.typography.headlineSmall,
                        fontWeight = FontWeight.Bold,
                        modifier = Modifier.padding(
                            top = if (chartShown || groupIndex > 0) 16.dp else 8.dp,
                            bottom = 4.dp
                        )
                    )
                    Text(
                        text = stringResource(R.string.stats_total_plays_for_game, totalPlaysForThisGame),
                        style = MaterialTheme.typography.titleLarge,
                        modifier = Modifier.padding(bottom = 8.dp)
                    )
                    Box(
                        modifier = Modifier
                            .fillMaxWidth()
                            .padding(vertical = 8.dp),
                        contentAlignment = Alignment.Center
                    ) {
                        GameResultPieChart(
                            statItems = itemsInGroup,
                            modifier = Modifier.size(170.dp)
                        )
                    }
                }
                items(itemsInGroup, key = { it.gameType.name + it.resultKey }) { statItem ->
                    StatRow(
                        statItem = statItem,
                        legendColor = itemColors[statItem.resultKey]
>>>>>>> b13e86fc
                    )
                    GlobalGameShareBarChart(entries = globalGameShares)
                    Spacer(modifier = Modifier.height(16.dp))
                    Divider(modifier = Modifier.padding(vertical = 8.dp))
                }
<<<<<<< HEAD
            }

            item {
                Text(
                    text = stringResource(R.string.stats_total_plays, statsData.totalPlays), // "Total plays: %d"
                    style = MaterialTheme.typography.titleMedium,
                    modifier = Modifier.padding(bottom = 16.dp, top = if (specificGameType == null && globalGameShares.isNotEmpty()) 8.dp else 0.dp)
                )
            }

            val displayItems = statsData.statItems
            val shouldGroupByGame = specificGameType == null && displayItems.any { it.gameType != displayItems.firstOrNull()?.gameType }

            if (shouldGroupByGame) {
                val groupedByGame = displayItems.groupBy { it.gameType }
                groupedByGame.forEach { (gameType, items) ->
                    item {
                        Text(
                            text = LocalContext.current.getString(gameType.displayNameResourceId), // Uses existing game titles
                            style = MaterialTheme.typography.titleSmall,
                            fontWeight = FontWeight.Bold,
                            modifier = Modifier.padding(top = 16.dp, bottom = 8.dp)
                        )
                    }
                    items(items) { statItem ->
                        StatRow(statItem)
                    }
                }
            } else {
                items(displayItems) { statItem ->
                    StatRow(statItem)
                }
            }
        }
    }
}

@Composable
fun GlobalGameShareBarChart(entries: List<GameGlobalShareEntry>) {
    val modelProducer = remember { CartesianChartModelProducer() }

    LaunchedEffect(entries) {
        modelProducer.runTransaction {
            columnSeries {
                series(entries.map { it.sharePercentage })
=======
                if (groupIndex < groupedByGame.size - 1) {
                    item { Spacer(Modifier.height(24.dp)) }
                }
            }
        } else { // Cas Spécifique (displayItems ne sont que pour ce jeu et ne sont pas vides)
            val itemColors = getStatItemColors(displayItems, OrakniumGold, OrakniumBackground)
            item { // PieChart pour le jeu spécifique
                Box(
                    modifier = Modifier
                        .fillMaxWidth()
                        .padding(vertical = 8.dp),
                    contentAlignment = Alignment.Center
                ) {
                    GameResultPieChart(
                        statItems = displayItems,
                        modifier = Modifier.size(170.dp)
                    )
                }
            }
            items(displayItems, key = { it.gameType.name + it.resultKey }) { statItem ->
                StatRow(
                    statItem = statItem,
                    legendColor = itemColors[statItem.resultKey]
                )
            }

            // Affichage de l'historique complet pour le jeu spécifique
            // (specificGameType est non-null ici car nous sommes dans le 'else')
            item { // L'item est toujours créé, FullGameHistoryList gère l'affichage si la liste est vide.
                Spacer(modifier = Modifier.height(24.dp))
                FullGameHistoryList(
                    logs = fullHistoryForSpecificGame,
                    logResultFormatter = defaultLogResultFormatter(),
                    modifier = Modifier.heightIn(max = 300.dp) // CRUCIAL
                )
                Spacer(modifier = Modifier.height(16.dp)) // Espace en bas après l'historique
>>>>>>> b13e86fc
            }
        }
    }

    // Signature du lambda : (CartesianMeasuringContext, valeurAxe: Double, positionAxe: AxisPosition) -> CharSequence
    // On ignore le premier et troisième paramètre avec '_' car non utilisés ici.
    // `axisValue` (le 2ème paramètre) est le Double que Vico nous donne à formater.
    val bottomAxisValueFormatter = CartesianValueFormatter { _, axisValue, _ ->
        val index = try {
            axisValue.roundToInt()
        } catch (e: Throwable) { -1 }
        entries.getOrNull(index)?.gameDisplayName ?: index.toString()
    }

    val startAxisValueFormatter = CartesianValueFormatter { _, axisValue, _ ->
        val percentage = try {
            axisValue.roundToInt()
        } catch (e: Throwable) { 0 }
        "$percentage%"
    }

    val axisLabelRotationDegrees = 0f
    // Utilisation de MaterialTheme.colorScheme pour les couleurs Vico
    val textComponentColor: Color = MaterialTheme.colorScheme.onSurface
    val columnLineColorVico: androidx.compose.ui.graphics.Color = MaterialTheme.colorScheme.primary


    CartesianChartHost(
        chart = rememberCartesianChart(
            rememberColumnCartesianLayer(
                // Correction ici: Utilisation de ColumnProvider.series comme dans les exemples Vico v2.1.3
                columnProvider = ColumnCartesianLayer.ColumnProvider.series(
                    rememberLineComponent(
                        color = columnLineColorVico, // Doit être androidx.compose.ui.graphics.Color
                        thickness = 16.dp
                        // shape = RoundedCornerShape(bottomStartPercent = 25, bottomEndPercent = 25) // Optionnel pour coins arrondis
                    )
                )
                // Le paramètre `spacing` de rememberColumnCartesianLayer est pour l'espacement entre groupes de barres (multi-séries)
                // Pour l'espacement entre barres d'une même série, c'est géré autrement ou par la largeur des barres.
                // On peut ajouter `seriesSpacing` à ColumnProvider.series si nécessaire et disponible.
            ),
            startAxis = rememberStartAxis( // API Corrigée
                title = stringResource(R.string.stats_percentage_axis_title), // "Percentage (%)"
                valueFormatter = startAxisValueFormatter,
                titleComponent = rememberTextComponent(
                    color = textComponentColor, // Couleur du texte du titre de l'axe
                    padding = Dimensions(horizontal = 2.dp, vertical = 2.dp), // Corrigé: Utilisation de Dimensions de Vico
                    textSize = 10.sp
                    // typeface = Typeface.MONOSPACE, // Optionnel
                )
            ),
            bottomAxis = rememberBottomAxis( // API Corrigée
                valueFormatter = bottomAxisValueFormatter,
                labelRotationDegrees = axisLabelRotationDegrees,
                titleComponent = rememberTextComponent(
                    color = textComponentColor,
                    padding = Dimensions(horizontal = 2.dp, vertical = 2.dp), // Corrigé: Utilisation de Dimensions de Vico
                    textSize = 10.sp
                ),
                guideline = null
            )
        ),
        modelProducer = modelProducer,
        modifier = Modifier
            .fillMaxWidth()
            .height(200.dp)
    )
}

@Composable
<<<<<<< HEAD
fun StatRow(statItem: StatItem) {
    Row(
        modifier = Modifier
            .fillMaxWidth()
            .padding(vertical = 8.dp),
        verticalAlignment = Alignment.CenterVertically
    ) {
        Text(
            text = statItem.displayResult,
            style = MaterialTheme.typography.bodyLarge,
            modifier = Modifier.weight(1f)
        )
        Text(
            text = stringResource(R.string.stats_count_format, statItem.count), // "Count: %d"
            style = MaterialTheme.typography.bodyMedium,
            modifier = Modifier.padding(horizontal = 8.dp)
        )
        Text(
            text = stringResource(R.string.stats_percentage_format, statItem.percentage), // "%.1f%%"
            style = MaterialTheme.typography.bodyMedium
        )
=======
fun StatRow(statItem: StatItem, modifier: Modifier = Modifier, legendColor: Color? = null) {
    Column(modifier = modifier) {
        Row(
            modifier = Modifier
                .fillMaxWidth()
                .padding(vertical = 8.dp),
            verticalAlignment = Alignment.CenterVertically
        ) {
            if (legendColor != null) {
                Box(
                    modifier = Modifier
                        .size(10.dp)
                        .background(legendColor)
                )
                Spacer(Modifier.width(8.dp))
            }
            Text(
                text = statItem.displayResult,
                style = MaterialTheme.typography.titleSmall,
                modifier = Modifier.weight(1f)
            )
            Text(
                text = stringResource(R.string.stats_count_format, statItem.count),
                style = MaterialTheme.typography.bodyMedium,
                modifier = Modifier.padding(horizontal = 8.dp)
            )
            Text(
                text = stringResource(R.string.stats_percentage_format, statItem.percentage),
                style = MaterialTheme.typography.bodyMedium
            )
        }
        HorizontalDivider()
>>>>>>> b13e86fc
    }
}

val GameType.displayNameResourceId: Int
    get() = when (this) {
        GameType.COIN_FLIP -> R.string.coin_flip_screen_title
        GameType.MAGIC_EIGHT_BALL -> R.string.magic_ball_screen_title
        GameType.DICE_ROLL -> R.string.dice_roll_screen_title
        GameType.ROCK_PAPER_SCISSORS -> R.string.rps_screen_title
    }

<<<<<<< HEAD
@Preview(showBackground = true)
@Composable
fun GameStatsScreenPreview_WithGlobalChart() {
    val previewStats = GameStatsData(title = "Global Statistics (Preview)", totalPlays = 100, statItems = listOf(StatItem(GameType.COIN_FLIP, "HEADS", "Heads!", 30, 75.0f), StatItem(GameType.COIN_FLIP, "TAILS", "Tails!", 10, 25.0f), StatItem(GameType.DICE_ROLL, "4", "4", 60, 100.0f)))
    val previewGlobalShares = listOf(GameGlobalShareEntry(GameType.COIN_FLIP, "Coin Flip", 40f, 40), GameGlobalShareEntry(GameType.DICE_ROLL, "Dice Roll", 60f, 60))
    DivinationAppTheme { AppScaffold(title = "Preview Stats avec Graph", canNavigateBack = false, onNavigateBack = {}) { paddingValues -> GameStatsContent(statsData = previewStats, globalGameShares = previewGlobalShares, specificGameType = null, modifier = Modifier.padding(paddingValues)) } }
=======
@Composable
fun GlobalDistributionChart(chartEntries: List<GameGlobalShareEntry>, modifier: Modifier = Modifier) {
    if (chartEntries.isEmpty()) {
        return
    }
    val density = LocalDensity.current
    val barColor = MaterialTheme.colorScheme.primary

    val gameNameTextColor = MaterialTheme.colorScheme.onSurface
    val gameNameTextPaint = remember(gameNameTextColor, density) {
        AndroidPaint().apply {
            color = gameNameTextColor.toArgb()
            textAlign = AndroidPaint.Align.CENTER
            textSize = with(density) { 12.sp.toPx() }
            isAntiAlias = true
        }
    }

    val valueTextColorInBar = OrakniumBackground
    val valueTextPaint = remember(valueTextColorInBar, density) {
        AndroidPaint().apply {
            color = valueTextColorInBar.toArgb()
            textAlign = AndroidPaint.Align.CENTER
            textSize = with(density) { 12.sp.toPx() }
            isAntiAlias = true
            typeface = android.graphics.Typeface.create(android.graphics.Typeface.DEFAULT, android.graphics.Typeface.BOLD)
        }
    }

    val bottomPaddingForGameName = with(density) { 25.dp.toPx() }
    val topPadding = with(density) { 8.dp.toPx() }
    val spacingBetweenBars = with(density) { 8.dp.toPx() }
    val valueTextMarginFromBarBottomPx = with(density) { 4.dp.toPx() }

    Canvas(modifier = modifier
        .fillMaxWidth()
        .height(220.dp)
    ) {
        val canvasWidth = size.width
        val canvasHeight = size.height
        val numBars = chartEntries.size

        val totalSpacing = spacingBetweenBars * (numBars - 1).coerceAtLeast(0)
        val barWidth = if (numBars > 0) (canvasWidth - totalSpacing) / numBars else 0f

        if (barWidth <= 0f && numBars > 0) return@Canvas

        val maxPercentage = chartEntries.maxOfOrNull { it.sharePercentage }?.takeIf { it > 0f } ?: 1f
        val chartAreaHeight = canvasHeight - topPadding - bottomPaddingForGameName

        if (chartAreaHeight <= 0f) return@Canvas

        val textBounds = android.graphics.Rect()

        chartEntries.forEachIndexed { index, entry ->
            val barHeight = (entry.sharePercentage / maxPercentage) * chartAreaHeight
            val barLeft = index * (barWidth + spacingBetweenBars)
            val barTopY = canvasHeight - bottomPaddingForGameName - barHeight
            val barBottomY = canvasHeight - bottomPaddingForGameName

            drawRect(
                color = barColor,
                topLeft = Offset(x = barLeft, y = barTopY),
                size = Size(barWidth.coerceAtLeast(0f), barHeight.coerceAtLeast(0f))
            )

            val valueText = entry.totalPlaysForGame.toString()
            valueTextPaint.getTextBounds(valueText, 0, valueText.length, textBounds)
            val valueTextHeight = textBounds.height()

            if (barHeight > valueTextHeight + (2 * valueTextMarginFromBarBottomPx)) {
                val valueTextBaselineY = barBottomY - valueTextMarginFromBarBottomPx - textBounds.bottom
                drawContext.canvas.nativeCanvas.drawText(
                    valueText,
                    barLeft + barWidth / 2,
                    valueTextBaselineY,
                    valueTextPaint
                )
            }

            val gameNameText = entry.gameDisplayName
            val gameNameBaselineY = canvasHeight - bottomPaddingForGameName + with(density) { 15.dp.toPx() }

            drawContext.canvas.nativeCanvas.drawText(
                gameNameText,
                barLeft + barWidth / 2,
                gameNameBaselineY,
                gameNameTextPaint
            )
        }
    }
}

// Previews
@Preview(showBackground = true, name = "Stats - Global with Chart")
@Composable
fun GameStatsScreenPreview_GlobalWithChart() {
    val previewStats = GameStatsData(
        title = "Statistiques Globales (Aperçu)",
        totalPlays = 140,
        statItems = listOf(
            StatItem(GameType.COIN_FLIP, "HEADS", "Pile!", 30, 75.0f),
            StatItem(GameType.COIN_FLIP, "TAILS", "Face!", 10, 25.0f),
            StatItem(GameType.DICE_ROLL, "4", "4", 60, 100.0f),
            StatItem(GameType.ROCK_PAPER_SCISSORS, "ROCK", "Pierre", 20, 50f),
            StatItem(GameType.ROCK_PAPER_SCISSORS, "PAPER", "Feuille", 20, 50f)
        )
    )
    val previewGlobalShares = listOf(
        GameGlobalShareEntry(GameType.DICE_ROLL, "Lancer de Dés", 60, (60f/140f)*100),
        GameGlobalShareEntry(GameType.COIN_FLIP, "Pile ou Face", 40, (40f/140f)*100),
        GameGlobalShareEntry(GameType.ROCK_PAPER_SCISSORS, "Pierre...", 40, (40f/140f)*100)
    )
    DivinationAppTheme {
        AppScaffold(title = "Aperçu Stats avec Graph.", canNavigateBack = false, onNavigateBack = {}) { paddingValues ->
            GameStatsContent(
                statsData = previewStats,
                globalGameShares = previewGlobalShares,
                specificGameType = null,
                fullHistoryForSpecificGame = emptyList(),
                modifier = Modifier.padding(paddingValues)
            )
        }
    }
}

@Preview(showBackground = true, name = "Stats - Specific Game (Coin Flip)")
@Composable
fun GameStatsScreenPreview_SpecificGame() {
    val previewStats = GameStatsData(
        title = "Statistiques : Pile ou Face",
        totalPlays = 10,
        statItems = listOf(
            StatItem(GameType.COIN_FLIP, "HEADS", "Pile!", 6, 60.0f),
            StatItem(GameType.COIN_FLIP, "TAILS", "Face!", 4, 40.0f)
        )
    )
    val previewFullHistory = listOf(
        fr.antoinehory.divination.data.database.entity.LaunchLog(timestamp = Date(System.currentTimeMillis() - 10000), gameType = GameType.COIN_FLIP, result = "HEADS"),
        fr.antoinehory.divination.data.database.entity.LaunchLog(timestamp = Date(System.currentTimeMillis() - 20000), gameType = GameType.COIN_FLIP, result = "TAILS"),
        fr.antoinehory.divination.data.database.entity.LaunchLog(timestamp = Date(System.currentTimeMillis() - 30000), gameType = GameType.COIN_FLIP, result = "HEADS")
    )
    DivinationAppTheme {
        AppScaffold(title = "Aperçu Stats (Spécifique)", canNavigateBack = true, onNavigateBack = {}) { paddingValues ->
            GameStatsContent(
                statsData = previewStats,
                globalGameShares = emptyList(),
                specificGameType = GameType.COIN_FLIP,
                fullHistoryForSpecificGame = previewFullHistory,
                modifier = Modifier.padding(paddingValues)
            )
        }
    }
>>>>>>> b13e86fc
}

@Preview(showBackground = true, name = "Stats - No Data")
@Composable
<<<<<<< HEAD
fun GameStatsScreenPreview_SpecificGame() {
    val previewStats = GameStatsData(title = "Statistics: Coin Flip (Preview)", totalPlays = 10, statItems = listOf(StatItem(GameType.COIN_FLIP, "HEADS", "Heads!", 6, 60.0f), StatItem(GameType.COIN_FLIP, "TAILS", "Tails!", 4, 40.0f)))
    DivinationAppTheme { AppScaffold(title = "Preview Stats Spécifiques", canNavigateBack = false, onNavigateBack = {}) { paddingValues -> GameStatsContent(statsData = previewStats, globalGameShares = emptyList(), specificGameType = GameType.COIN_FLIP, modifier = Modifier.padding(paddingValues)) } }
=======
fun GameStatsScreenPreview_NoData() {
    val previewStatsEmpty = GameStatsData(
        title = "Statistiques : Lancer de Dés",
        totalPlays = 0,
        statItems = emptyList(),
        isEmpty = true
    )
    DivinationAppTheme {
        AppScaffold(title = "Aperçu Stats (Aucune Donnée)", canNavigateBack = true, onNavigateBack = {}) { paddingValues ->
            GameStatsContent(
                statsData = previewStatsEmpty,
                globalGameShares = emptyList(),
                specificGameType = GameType.DICE_ROLL,
                fullHistoryForSpecificGame = emptyList(),
                modifier = Modifier.padding(paddingValues)
            )
        }
    }
>>>>>>> b13e86fc
}
<|MERGE_RESOLUTION|>--- conflicted
+++ resolved
@@ -7,15 +7,11 @@
 import androidx.compose.foundation.lazy.items
 import androidx.compose.material3.*
 import androidx.compose.runtime.Composable
-import androidx.compose.runtime.LaunchedEffect
 import androidx.compose.runtime.collectAsState
 import androidx.compose.runtime.getValue
 import androidx.compose.runtime.remember
 import androidx.compose.ui.Alignment
 import androidx.compose.ui.Modifier
-<<<<<<< HEAD
-import androidx.compose.ui.graphics.Color // Pour MaterialTheme.colorScheme
-=======
 import androidx.compose.ui.geometry.Offset
 import androidx.compose.ui.geometry.Size
 import androidx.compose.ui.graphics.Color
@@ -23,7 +19,6 @@
 import androidx.compose.ui.graphics.nativeCanvas
 import androidx.compose.ui.graphics.toArgb
 import androidx.compose.ui.graphics.lerp
->>>>>>> b13e86fc
 import androidx.compose.ui.platform.LocalContext
 import androidx.compose.ui.platform.LocalDensity
 import androidx.compose.ui.res.stringResource
@@ -41,11 +36,8 @@
 import fr.antoinehory.divination.ui.common.FullGameHistoryList // Importé depuis ui.common
 import fr.antoinehory.divination.ui.common.defaultLogResultFormatter // Importé depuis ui.common (GameHistoryDisplay.kt)
 import fr.antoinehory.divination.ui.theme.DivinationAppTheme
-<<<<<<< HEAD
-=======
 import fr.antoinehory.divination.ui.theme.OrakniumBackground
 import fr.antoinehory.divination.ui.theme.OrakniumGold
->>>>>>> b13e86fc
 import fr.antoinehory.divination.viewmodels.GameGlobalShareEntry
 import fr.antoinehory.divination.viewmodels.GameStatsData
 import fr.antoinehory.divination.viewmodels.GameStatsViewModel
@@ -134,23 +126,6 @@
 
 // --- Écran principal et ses composants ---
 
-// Vico Imports - Alignés avec les exemples v2.1.3
-import com.patrykandpatrick.vico.compose.cartesian.CartesianChartHost
-import com.patrykandpatrick.vico.compose.cartesian.axis.rememberBottomAxis // Corrigé
-import com.patrykandpatrick.vico.compose.cartesian.axis.rememberStartAxis // Corrigé
-import com.patrykandpatrick.vico.compose.cartesian.layer.rememberColumnCartesianLayer
-import com.patrykandpatrick.vico.compose.cartesian.rememberCartesianChart
-import com.patrykandpatrick.vico.compose.common.component.rememberLineComponent
-import com.patrykandpatrick.vico.compose.common.component.rememberTextComponent
-import com.patrykandpatrick.vico.core.cartesian.data.CartesianChartModelProducer
-import com.patrykandpatrick.vico.core.cartesian.data.CartesianValueFormatter
-import com.patrykandpatrick.vico.core.cartesian.data.columnSeries
-import com.patrykandpatrick.vico.core.cartesian.layer.ColumnCartesianLayer // Pour ColumnProvider
-import com.patrykandpatrick.vico.core.common.Dimensions // Pour le padding des TextComponent Vico
-
-import kotlin.math.roundToInt
-
-
 @Composable
 fun GameStatsScreen(
     onNavigateBack: () -> Unit,
@@ -166,16 +141,10 @@
 
     val statsData by viewModel.statsData.collectAsState()
     val globalGameShares by viewModel.globalGameSharesData.collectAsState()
-<<<<<<< HEAD
-
-    AppScaffold(
-        title = statsData?.title ?: stringResource(id = R.string.stats_screen_title_loading), // "Loading statistics..."
-=======
     val fullHistory by viewModel.fullHistoryLogs.collectAsState()
 
     AppScaffold(
         title = statsData?.title ?: stringResource(id = R.string.stats_screen_title_global_loading),
->>>>>>> b13e86fc
         canNavigateBack = true,
         onNavigateBack = onNavigateBack
     ) { paddingValues ->
@@ -183,10 +152,7 @@
             statsData = statsData,
             globalGameShares = globalGameShares,
             specificGameType = specificGameType,
-<<<<<<< HEAD
-=======
             fullHistoryForSpecificGame = fullHistory,
->>>>>>> b13e86fc
             modifier = Modifier.padding(paddingValues)
         )
     }
@@ -197,10 +163,7 @@
     statsData: GameStatsData?,
     globalGameShares: List<GameGlobalShareEntry>,
     specificGameType: GameType?,
-<<<<<<< HEAD
-=======
     fullHistoryForSpecificGame: List<fr.antoinehory.divination.data.database.entity.LaunchLog>,
->>>>>>> b13e86fc
     modifier: Modifier = Modifier
 ) {
     if (statsData == null) {
@@ -210,36 +173,6 @@
         return
     }
 
-<<<<<<< HEAD
-    Column(modifier = modifier.fillMaxSize()) {
-        if (statsData.isEmpty) {
-            Box(
-                modifier = Modifier
-                    .fillMaxSize()
-                    .weight(1f),
-                contentAlignment = Alignment.Center
-            ) {
-                Text(
-                    text = stringResource(R.string.stats_no_data_available), // "No statistics data available."
-                    style = MaterialTheme.typography.bodyLarge,
-                    textAlign = TextAlign.Center
-                )
-            }
-            return@Column
-        }
-
-        LazyColumn(
-            modifier = Modifier
-                .weight(1f)
-                .padding(horizontal = 16.dp)
-        ) {
-            if (specificGameType == null && globalGameShares.isNotEmpty()) {
-                item {
-                    Text(
-                        text = stringResource(R.string.stats_global_share_chart_title), // "Plays distribution by game"
-                        style = MaterialTheme.typography.titleMedium,
-                        modifier = Modifier.padding(bottom = 8.dp, top = 8.dp)
-=======
     LazyColumn(
         modifier = modifier
             .fillMaxSize()
@@ -346,59 +279,8 @@
                     StatRow(
                         statItem = statItem,
                         legendColor = itemColors[statItem.resultKey]
->>>>>>> b13e86fc
                     )
-                    GlobalGameShareBarChart(entries = globalGameShares)
-                    Spacer(modifier = Modifier.height(16.dp))
-                    Divider(modifier = Modifier.padding(vertical = 8.dp))
-                }
-<<<<<<< HEAD
-            }
-
-            item {
-                Text(
-                    text = stringResource(R.string.stats_total_plays, statsData.totalPlays), // "Total plays: %d"
-                    style = MaterialTheme.typography.titleMedium,
-                    modifier = Modifier.padding(bottom = 16.dp, top = if (specificGameType == null && globalGameShares.isNotEmpty()) 8.dp else 0.dp)
-                )
-            }
-
-            val displayItems = statsData.statItems
-            val shouldGroupByGame = specificGameType == null && displayItems.any { it.gameType != displayItems.firstOrNull()?.gameType }
-
-            if (shouldGroupByGame) {
-                val groupedByGame = displayItems.groupBy { it.gameType }
-                groupedByGame.forEach { (gameType, items) ->
-                    item {
-                        Text(
-                            text = LocalContext.current.getString(gameType.displayNameResourceId), // Uses existing game titles
-                            style = MaterialTheme.typography.titleSmall,
-                            fontWeight = FontWeight.Bold,
-                            modifier = Modifier.padding(top = 16.dp, bottom = 8.dp)
-                        )
-                    }
-                    items(items) { statItem ->
-                        StatRow(statItem)
-                    }
-                }
-            } else {
-                items(displayItems) { statItem ->
-                    StatRow(statItem)
-                }
-            }
-        }
-    }
-}
-
-@Composable
-fun GlobalGameShareBarChart(entries: List<GameGlobalShareEntry>) {
-    val modelProducer = remember { CartesianChartModelProducer() }
-
-    LaunchedEffect(entries) {
-        modelProducer.runTransaction {
-            columnSeries {
-                series(entries.map { it.sharePercentage })
-=======
+                }
                 if (groupIndex < groupedByGame.size - 1) {
                     item { Spacer(Modifier.height(24.dp)) }
                 }
@@ -435,101 +317,12 @@
                     modifier = Modifier.heightIn(max = 300.dp) // CRUCIAL
                 )
                 Spacer(modifier = Modifier.height(16.dp)) // Espace en bas après l'historique
->>>>>>> b13e86fc
-            }
-        }
-    }
-
-    // Signature du lambda : (CartesianMeasuringContext, valeurAxe: Double, positionAxe: AxisPosition) -> CharSequence
-    // On ignore le premier et troisième paramètre avec '_' car non utilisés ici.
-    // `axisValue` (le 2ème paramètre) est le Double que Vico nous donne à formater.
-    val bottomAxisValueFormatter = CartesianValueFormatter { _, axisValue, _ ->
-        val index = try {
-            axisValue.roundToInt()
-        } catch (e: Throwable) { -1 }
-        entries.getOrNull(index)?.gameDisplayName ?: index.toString()
-    }
-
-    val startAxisValueFormatter = CartesianValueFormatter { _, axisValue, _ ->
-        val percentage = try {
-            axisValue.roundToInt()
-        } catch (e: Throwable) { 0 }
-        "$percentage%"
-    }
-
-    val axisLabelRotationDegrees = 0f
-    // Utilisation de MaterialTheme.colorScheme pour les couleurs Vico
-    val textComponentColor: Color = MaterialTheme.colorScheme.onSurface
-    val columnLineColorVico: androidx.compose.ui.graphics.Color = MaterialTheme.colorScheme.primary
-
-
-    CartesianChartHost(
-        chart = rememberCartesianChart(
-            rememberColumnCartesianLayer(
-                // Correction ici: Utilisation de ColumnProvider.series comme dans les exemples Vico v2.1.3
-                columnProvider = ColumnCartesianLayer.ColumnProvider.series(
-                    rememberLineComponent(
-                        color = columnLineColorVico, // Doit être androidx.compose.ui.graphics.Color
-                        thickness = 16.dp
-                        // shape = RoundedCornerShape(bottomStartPercent = 25, bottomEndPercent = 25) // Optionnel pour coins arrondis
-                    )
-                )
-                // Le paramètre `spacing` de rememberColumnCartesianLayer est pour l'espacement entre groupes de barres (multi-séries)
-                // Pour l'espacement entre barres d'une même série, c'est géré autrement ou par la largeur des barres.
-                // On peut ajouter `seriesSpacing` à ColumnProvider.series si nécessaire et disponible.
-            ),
-            startAxis = rememberStartAxis( // API Corrigée
-                title = stringResource(R.string.stats_percentage_axis_title), // "Percentage (%)"
-                valueFormatter = startAxisValueFormatter,
-                titleComponent = rememberTextComponent(
-                    color = textComponentColor, // Couleur du texte du titre de l'axe
-                    padding = Dimensions(horizontal = 2.dp, vertical = 2.dp), // Corrigé: Utilisation de Dimensions de Vico
-                    textSize = 10.sp
-                    // typeface = Typeface.MONOSPACE, // Optionnel
-                )
-            ),
-            bottomAxis = rememberBottomAxis( // API Corrigée
-                valueFormatter = bottomAxisValueFormatter,
-                labelRotationDegrees = axisLabelRotationDegrees,
-                titleComponent = rememberTextComponent(
-                    color = textComponentColor,
-                    padding = Dimensions(horizontal = 2.dp, vertical = 2.dp), // Corrigé: Utilisation de Dimensions de Vico
-                    textSize = 10.sp
-                ),
-                guideline = null
-            )
-        ),
-        modelProducer = modelProducer,
-        modifier = Modifier
-            .fillMaxWidth()
-            .height(200.dp)
-    )
-}
-
-@Composable
-<<<<<<< HEAD
-fun StatRow(statItem: StatItem) {
-    Row(
-        modifier = Modifier
-            .fillMaxWidth()
-            .padding(vertical = 8.dp),
-        verticalAlignment = Alignment.CenterVertically
-    ) {
-        Text(
-            text = statItem.displayResult,
-            style = MaterialTheme.typography.bodyLarge,
-            modifier = Modifier.weight(1f)
-        )
-        Text(
-            text = stringResource(R.string.stats_count_format, statItem.count), // "Count: %d"
-            style = MaterialTheme.typography.bodyMedium,
-            modifier = Modifier.padding(horizontal = 8.dp)
-        )
-        Text(
-            text = stringResource(R.string.stats_percentage_format, statItem.percentage), // "%.1f%%"
-            style = MaterialTheme.typography.bodyMedium
-        )
-=======
+            }
+        }
+    }
+}
+
+@Composable
 fun StatRow(statItem: StatItem, modifier: Modifier = Modifier, legendColor: Color? = null) {
     Column(modifier = modifier) {
         Row(
@@ -562,7 +355,6 @@
             )
         }
         HorizontalDivider()
->>>>>>> b13e86fc
     }
 }
 
@@ -574,14 +366,6 @@
         GameType.ROCK_PAPER_SCISSORS -> R.string.rps_screen_title
     }
 
-<<<<<<< HEAD
-@Preview(showBackground = true)
-@Composable
-fun GameStatsScreenPreview_WithGlobalChart() {
-    val previewStats = GameStatsData(title = "Global Statistics (Preview)", totalPlays = 100, statItems = listOf(StatItem(GameType.COIN_FLIP, "HEADS", "Heads!", 30, 75.0f), StatItem(GameType.COIN_FLIP, "TAILS", "Tails!", 10, 25.0f), StatItem(GameType.DICE_ROLL, "4", "4", 60, 100.0f)))
-    val previewGlobalShares = listOf(GameGlobalShareEntry(GameType.COIN_FLIP, "Coin Flip", 40f, 40), GameGlobalShareEntry(GameType.DICE_ROLL, "Dice Roll", 60f, 60))
-    DivinationAppTheme { AppScaffold(title = "Preview Stats avec Graph", canNavigateBack = false, onNavigateBack = {}) { paddingValues -> GameStatsContent(statsData = previewStats, globalGameShares = previewGlobalShares, specificGameType = null, modifier = Modifier.padding(paddingValues)) } }
-=======
 @Composable
 fun GlobalDistributionChart(chartEntries: List<GameGlobalShareEntry>, modifier: Modifier = Modifier) {
     if (chartEntries.isEmpty()) {
@@ -735,16 +519,10 @@
             )
         }
     }
->>>>>>> b13e86fc
 }
 
 @Preview(showBackground = true, name = "Stats - No Data")
 @Composable
-<<<<<<< HEAD
-fun GameStatsScreenPreview_SpecificGame() {
-    val previewStats = GameStatsData(title = "Statistics: Coin Flip (Preview)", totalPlays = 10, statItems = listOf(StatItem(GameType.COIN_FLIP, "HEADS", "Heads!", 6, 60.0f), StatItem(GameType.COIN_FLIP, "TAILS", "Tails!", 4, 40.0f)))
-    DivinationAppTheme { AppScaffold(title = "Preview Stats Spécifiques", canNavigateBack = false, onNavigateBack = {}) { paddingValues -> GameStatsContent(statsData = previewStats, globalGameShares = emptyList(), specificGameType = GameType.COIN_FLIP, modifier = Modifier.padding(paddingValues)) } }
-=======
 fun GameStatsScreenPreview_NoData() {
     val previewStatsEmpty = GameStatsData(
         title = "Statistiques : Lancer de Dés",
@@ -763,5 +541,4 @@
             )
         }
     }
->>>>>>> b13e86fc
-}
+}
